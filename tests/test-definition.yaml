--- conflicted
+++ resolved
@@ -21,36 +21,22 @@
       - 3.6.3-stackable0.7.1
       - 3.7.0-stackable0.7.1
       - 3.8.0-stackable0.7.1
-<<<<<<< HEAD
-  - name: hdfs-phoenix
-    values:
-      - 3.3.3-stackable0.1.0
-  - name: hbase-phoenix
-    values:
-      - 2.4.12-stackable0.2.0
-  - name: zookeeper-phoenix
-=======
   - name: zookeeper-latest
->>>>>>> 82c195a4
     values:
       - 3.8.0-stackable0.7.1
 tests:
   - name: smoke
     dimensions:
       - hbase
-      - hdfs
       - zookeeper
-<<<<<<< HEAD
       - hdfs
   - name: phoenix
     dimensions:
-      - hbase-phoenix
-      - zookeeper-phoenix
-      - hdfs-phoenix
-=======
+      - hbase-latest
+      - zookeeper-latest
+      - hdfs-latest
   - name: orphaned_resources
     dimensions:
       - hbase-latest
       - hdfs-latest
-      - zookeeper-latest
->>>>>>> 82c195a4
+      - zookeeper-latest