--- conflicted
+++ resolved
@@ -3,11 +3,7 @@
   - name: hbase
     values:
       - 2.6.1
-<<<<<<< HEAD
-      - 2.6.1,k3d-registry:5000/sdp/hbase:2.6.1-stackable0.0.0-dev
-=======
       - 2.6.2
->>>>>>> df3d9e41
       # To use a custom image, add a comma and the full name after the product version
       # - 2.6.2,oci.stackable.tech/sandbox/hbase:2.6.2-stackable0.0.0-dev
   - name: hbase-opa
