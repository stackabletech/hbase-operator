--- conflicted
+++ resolved
@@ -15,12 +15,8 @@
             serviceAccountName: test-sa
             containers:
               - name: access-hdfs
-<<<<<<< HEAD
-                image: docker.stackable.tech/stackable/hadoop:{{ test_scenario['values']['hdfs-latest'] }}-stackable0.0.0-dev
+                image: oci.stackable.tech/sdp/hadoop:{{ test_scenario['values']['hdfs-latest'] }}-stackable0.0.0-dev
                 imagePullPolicy: IfNotPresent
-=======
-                image: oci.stackable.tech/sdp/hadoop:{{ test_scenario['values']['hdfs-latest'] }}-stackable0.0.0-dev
->>>>>>> 8f1bc4e2
                 env:
                   - name: HADOOP_CONF_DIR
                     value: /stackable/conf/hdfs
