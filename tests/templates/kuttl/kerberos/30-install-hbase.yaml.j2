--- conflicted
+++ resolved
@@ -23,14 +23,8 @@
           productVersion: "{{ test_scenario['values']['hbase'].split(',')[0] }}"
 {% else %}
           productVersion: "{{ test_scenario['values']['hbase'] }}"
-<<<<<<< HEAD
 {% endif %}
           pullPolicy: IfNotPresent
-
-=======
-          custom: docker.stackable.tech/stackable/hbase:2.4.17-stackable0.0.0-dev-opa7
-          pullPolicy: IfNotPresent
->>>>>>> f7da6031
         clusterConfig:
           hdfsConfigMapName: hdfs
           zookeeperConfigMapName: hbase-znode
