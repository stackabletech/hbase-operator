--- conflicted
+++ resolved
@@ -156,12 +156,7 @@
     /// Name of the [discovery ConfigMap](DOCS_BASE_URL_PLACEHOLDER/concepts/service_discovery)
     /// for a ZooKeeper cluster.
     pub zookeeper_config_map_name: String,
-<<<<<<< HEAD
-    /// Configuration to set up a cluster secured using Kerberos.
-    pub kerberos: Option<KerberosConfig>,
-=======
-
->>>>>>> 56d8ad9d
+
     /// This field controls which type of Service the Operator creates for this HbaseCluster:
     ///
     /// * cluster-internal: Use a ClusterIP service
@@ -173,6 +168,9 @@
     /// will be used to expose the service, and ListenerClass names will stay the same, allowing for a non-breaking change.
     #[serde(default)]
     pub listener_class: CurrentlySupportedListenerClasses,
+
+    /// Configuration to set up a cluster secured using Kerberos.
+    pub kerberos: Option<KerberosConfig>,
 }
 
 // TODO: Temporary solution until listener-operator is finished
