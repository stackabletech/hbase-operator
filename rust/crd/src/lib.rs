use product_config::types::PropertyNameKind;
use security::AuthenticationConfig;
use serde::{Deserialize, Serialize};
use shell_escape::escape;
use snafu::{OptionExt, ResultExt, Snafu};
use stackable_operator::k8s_openapi::api::core::v1::PodTemplateSpec;
use stackable_operator::schemars::{self, JsonSchema};
use stackable_operator::{
    commons::{
        affinity::StackableAffinity,
        cluster_operation::ClusterOperation,
        product_image_selection::ProductImage,
        resources::{
            CpuLimitsFragment, MemoryLimitsFragment, NoRuntimeLimits, NoRuntimeLimitsFragment,
            Resources, ResourcesFragment,
        },
    },
    config::{
        fragment::{self, Fragment, ValidationError},
        merge::{Atomic, Merge},
    },
    k8s_openapi::{api::core::v1::EnvVar, apimachinery::pkg::api::resource::Quantity, DeepMerge},
    kube::{runtime::reflector::ObjectRef, CustomResource, ResourceExt},
    product_config_utils::Configuration,
    product_logging::{self, spec::Logging},
<<<<<<< HEAD
    role_utils::{GenericRoleConfig, Role, RoleGroupRef},
=======
    role_utils::{GenericRoleConfig, JavaCommonConfig, Role, RoleGroup, RoleGroupRef},
    schemars::{self, JsonSchema},
>>>>>>> 62bb9797
    status::condition::{ClusterCondition, HasStatusCondition},
    time::Duration,
};
use std::collections::BTreeMap;
use std::collections::HashMap;
use strum::{Display, EnumIter, EnumString};

use crate::affinity::get_affinity;
use crate::security::AuthorizationConfig;

pub mod affinity;
pub mod security;

pub const APP_NAME: &str = "hbase";

// This constant is hard coded in hbase-entrypoint.sh
// You need to change it there too.
pub const CONFIG_DIR_NAME: &str = "/stackable/conf";

pub const TLS_STORE_DIR: &str = "/stackable/tls";
pub const TLS_STORE_VOLUME_NAME: &str = "tls";
pub const TLS_STORE_PASSWORD: &str = "changeit";

pub const JVM_SECURITY_PROPERTIES_FILE: &str = "security.properties";

pub const HBASE_ENV_SH: &str = "hbase-env.sh";
pub const HBASE_SITE_XML: &str = "hbase-site.xml";
pub const SSL_SERVER_XML: &str = "ssl-server.xml";
pub const SSL_CLIENT_XML: &str = "ssl-client.xml";

pub const HBASE_CLUSTER_DISTRIBUTED: &str = "hbase.cluster.distributed";
pub const HBASE_ROOTDIR: &str = "hbase.rootdir";
pub const HBASE_UNSAFE_REGIONSERVER_HOSTNAME_DISABLE_MASTER_REVERSEDNS: &str =
    "hbase.unsafe.regionserver.hostname.disable.master.reversedns";

pub const HBASE_UI_PORT_NAME_HTTP: &str = "ui-http";
pub const HBASE_UI_PORT_NAME_HTTPS: &str = "ui-https";
pub const HBASE_REST_PORT_NAME_HTTP: &str = "rest-http";
pub const HBASE_REST_PORT_NAME_HTTPS: &str = "rest-https";
pub const METRICS_PORT_NAME: &str = "metrics";

pub const HBASE_MASTER_PORT: u16 = 16000;
// HBase always uses 16010, regardless of http or https. On 2024-01-17 we decided in Arch-meeting that we want to stick
// the port numbers to what the product is doing, so we get the least surprise for users - even when this means we have
// inconsistency between Stackable products.
pub const HBASE_MASTER_UI_PORT: u16 = 16010;
pub const HBASE_REGIONSERVER_PORT: u16 = 16020;
pub const HBASE_REGIONSERVER_UI_PORT: u16 = 16030;
pub const HBASE_REST_PORT: u16 = 8080;
pub const HBASE_REST_UI_PORT: u16 = 8085;
// This port is only used by Hbase prior to version 2.6 with a third-party JMX exporter.
// Newer versions use the same port as the UI because Hbase provides it's own metrics API
pub const METRICS_PORT: u16 = 9100;

<<<<<<< HEAD
pub const JVM_HEAP_FACTOR: f32 = 0.8;

const DEFAULT_REGION_MOVER_TIMEOUT: Duration = Duration::from_minutes_unchecked(59);
const DEFAULT_REGION_MOVER_DELTA_TO_SHUTDOWN: Duration = Duration::from_minutes_unchecked(1);

=======
>>>>>>> 62bb9797
#[derive(Snafu, Debug)]
pub enum Error {
    #[snafu(display("the role [{role}] is invalid and does not exist in HBase"))]
    InvalidRole {
        source: strum::ParseError,
        role: String,
    },

    #[snafu(display("the HBase role [{role}] is missing from spec"))]
    MissingHbaseRole { role: String },

    #[snafu(display("fragment validation failure"))]
    FragmentValidationFailure { source: ValidationError },

    #[snafu(display("object defines no master role"))]
    NoMasterRole,

    #[snafu(display("object defines no regionserver role"))]
    NoRegionServerRole,

    #[snafu(display("incompatible merge types"))]
    IncompatibleMergeTypes,
}

/// An HBase cluster stacklet. This resource is managed by the Stackable operator for Apache HBase.
/// Find more information on how to use it and the resources that the operator generates in the
/// [operator documentation](DOCS_BASE_URL_PLACEHOLDER/hbase/).
///
/// The CRD contains three roles: `masters`, `regionServers` and `restServers`.
#[derive(Clone, CustomResource, Debug, Deserialize, JsonSchema, PartialEq, Serialize)]
#[kube(
    group = "hbase.stackable.tech",
    version = "v1alpha1",
    kind = "HbaseCluster",
    plural = "hbaseclusters",
    shortname = "hbase",
    status = "HbaseClusterStatus",
    namespaced,
    crates(
        kube_core = "stackable_operator::kube::core",
        k8s_openapi = "stackable_operator::k8s_openapi",
        schemars = "stackable_operator::schemars"
    )
)]
#[serde(rename_all = "camelCase")]
pub struct HbaseClusterSpec {
    // no doc string - See ProductImage struct
    pub image: ProductImage,

    /// Configuration that applies to all roles and role groups.
    /// This includes settings for logging, ZooKeeper and HDFS connection, among other things.
    pub cluster_config: HbaseClusterConfig,

    // no doc string - See ClusterOperation struct
    #[serde(default)]
    pub cluster_operation: ClusterOperation,

    /// The HBase master process is responsible for assigning regions to region servers and
    /// manages the cluster.
    #[serde(default, skip_serializing_if = "Option::is_none")]
    pub masters: Option<Role<HbaseConfigFragment, GenericRoleConfig, JavaCommonConfig>>,

    /// Region servers hold the data and handle requests from clients for their region.
    #[serde(default, skip_serializing_if = "Option::is_none")]
<<<<<<< HEAD
    pub region_servers: Option<Role<RegionServerConfigFragment>>,
=======
    pub region_servers: Option<Role<HbaseConfigFragment, GenericRoleConfig, JavaCommonConfig>>,
>>>>>>> 62bb9797

    /// Rest servers provide a REST API to interact with.
    #[serde(default, skip_serializing_if = "Option::is_none")]
    pub rest_servers: Option<Role<HbaseConfigFragment, GenericRoleConfig, JavaCommonConfig>>,
}

#[derive(Clone, Debug, Default, Deserialize, Eq, JsonSchema, PartialEq, Serialize)]
#[serde(rename_all = "camelCase")]
pub struct HbaseClusterConfig {
    /// Name of the [discovery ConfigMap](DOCS_BASE_URL_PLACEHOLDER/concepts/service_discovery)
    /// for an HDFS cluster.
    pub hdfs_config_map_name: String,

    /// Name of the Vector aggregator [discovery ConfigMap](DOCS_BASE_URL_PLACEHOLDER/concepts/service_discovery).
    /// It must contain the key `ADDRESS` with the address of the Vector aggregator.
    /// Follow the [logging tutorial](DOCS_BASE_URL_PLACEHOLDER/tutorials/logging-vector-aggregator)
    /// to learn how to configure log aggregation with Vector.
    #[serde(skip_serializing_if = "Option::is_none")]
    pub vector_aggregator_config_map_name: Option<String>,

    /// Name of the [discovery ConfigMap](DOCS_BASE_URL_PLACEHOLDER/concepts/service_discovery)
    /// for a ZooKeeper cluster.
    pub zookeeper_config_map_name: String,

    /// This field controls which type of Service the Operator creates for this HbaseCluster:
    ///
    /// * cluster-internal: Use a ClusterIP service
    ///
    /// * external-unstable: Use a NodePort service
    ///
    /// This is a temporary solution with the goal to keep yaml manifests forward compatible.
    /// In the future, this setting will control which [ListenerClass](DOCS_BASE_URL_PLACEHOLDER/listener-operator/listenerclass.html)
    /// will be used to expose the service, and ListenerClass names will stay the same, allowing for a non-breaking change.
    #[serde(default)]
    pub listener_class: CurrentlySupportedListenerClasses,

    /// Settings related to user [authentication](DOCS_BASE_URL_PLACEHOLDER/usage-guide/security).
    pub authentication: Option<AuthenticationConfig>,

    #[serde(default, skip_serializing_if = "Option::is_none")]
    pub authorization: Option<AuthorizationConfig>,
}

// TODO: Temporary solution until listener-operator is finished
#[derive(Clone, Debug, Default, Display, Deserialize, Eq, JsonSchema, PartialEq, Serialize)]
#[serde(rename_all = "PascalCase")]
pub enum CurrentlySupportedListenerClasses {
    #[default]
    #[serde(rename = "cluster-internal")]
    ClusterInternal,

    #[serde(rename = "external-unstable")]
    ExternalUnstable,
}

impl CurrentlySupportedListenerClasses {
    pub fn k8s_service_type(&self) -> String {
        match self {
            CurrentlySupportedListenerClasses::ClusterInternal => "ClusterIP".to_string(),
            CurrentlySupportedListenerClasses::ExternalUnstable => "NodePort".to_string(),
        }
    }
}

#[derive(Clone, Debug, Deserialize, Eq, Hash, JsonSchema, PartialEq, Serialize)]
#[serde(rename_all = "camelCase")]
pub struct KerberosConfig {
    /// Name of the SecretClass providing the keytab for the HDFS services.
    #[serde(default = "default_kerberos_kerberos_secret_class")]
    kerberos_secret_class: String,
    /// Name of the SecretClass providing the tls certificates for the WebUIs.
    #[serde(default = "default_kerberos_tls_secret_class")]
    tls_secret_class: String,
    /// Wether a principal including the Kubernetes node name should be requested.
    /// The principal could e.g. be `HTTP/my-k8s-worker-0.mycorp.lan`.
    /// This feature is disabled by default, as the resulting principals can already by existent
    /// e.g. in Active Directory which can cause problems.
    #[serde(default)]
    request_node_principals: bool,
}

fn default_kerberos_tls_secret_class() -> String {
    "tls".to_string()
}

fn default_kerberos_kerberos_secret_class() -> String {
    "kerberos".to_string()
}

#[derive(
    Clone,
    Debug,
    Deserialize,
    Display,
    EnumIter,
    Eq,
    Hash,
    JsonSchema,
    PartialEq,
    Serialize,
    EnumString,
)]
pub enum HbaseRole {
    #[serde(rename = "master")]
    #[strum(serialize = "master")]
    Master,

    #[serde(rename = "regionserver")]
    #[strum(serialize = "regionserver")]
    RegionServer,

    #[serde(rename = "restserver")]
    #[strum(serialize = "restserver")]
    RestServer,
}

impl HbaseRole {
    const DEFAULT_MASTER_GRACEFUL_SHUTDOWN_TIMEOUT: Duration = Duration::from_minutes_unchecked(20);
    const DEFAULT_REGION_SERVER_GRACEFUL_SHUTDOWN_TIMEOUT: Duration =
        Duration::from_minutes_unchecked(60);
    const DEFAULT_REST_SERVER_GRACEFUL_SHUTDOWN_TIMEOUT: Duration =
        Duration::from_minutes_unchecked(5);

    // Auto TLS certificate lifetime
    const DEFAULT_MASTER_SECRET_LIFETIME: Duration = Duration::from_days_unchecked(1);
    const DEFAULT_REGION_SECRET_LIFETIME: Duration = Duration::from_days_unchecked(1);
    const DEFAULT_REST_SECRET_LIFETIME: Duration = Duration::from_days_unchecked(1);

<<<<<<< HEAD
=======
    pub fn default_config(
        &self,
        cluster_name: &str,
        hdfs_discovery_cm_name: &str,
    ) -> HbaseConfigFragment {
        let resources = match &self {
            HbaseRole::Master => ResourcesFragment {
                cpu: CpuLimitsFragment {
                    min: Some(Quantity("250m".to_owned())),
                    max: Some(Quantity("1".to_owned())),
                },
                memory: MemoryLimitsFragment {
                    limit: Some(Quantity("1Gi".to_owned())),
                    runtime_limits: NoRuntimeLimitsFragment {},
                },
                storage: HbaseStorageConfigFragment {},
            },
            HbaseRole::RegionServer => ResourcesFragment {
                cpu: CpuLimitsFragment {
                    min: Some(Quantity("250m".to_owned())),
                    max: Some(Quantity("1".to_owned())),
                },
                memory: MemoryLimitsFragment {
                    limit: Some(Quantity("1Gi".to_owned())),
                    runtime_limits: NoRuntimeLimitsFragment {},
                },
                storage: HbaseStorageConfigFragment {},
            },
            HbaseRole::RestServer => ResourcesFragment {
                cpu: CpuLimitsFragment {
                    min: Some(Quantity("100m".to_owned())),
                    max: Some(Quantity("400m".to_owned())),
                },
                memory: MemoryLimitsFragment {
                    limit: Some(Quantity("512Mi".to_owned())),
                    runtime_limits: NoRuntimeLimitsFragment {},
                },
                storage: HbaseStorageConfigFragment {},
            },
        };

        let graceful_shutdown_timeout = match &self {
            HbaseRole::Master => Self::DEFAULT_MASTER_GRACEFUL_SHUTDOWN_TIMEOUT,
            HbaseRole::RegionServer => Self::DEFAULT_REGION_SERVER_GRACEFUL_SHUTDOWN_TIMEOUT,
            HbaseRole::RestServer => Self::DEFAULT_REST_SERVER_GRACEFUL_SHUTDOWN_TIMEOUT,
        };

        let requested_secret_lifetime = match &self {
            HbaseRole::Master => Self::DEFAULT_MASTER_SECRET_LIFETIME,
            HbaseRole::RegionServer => Self::DEFAULT_REGION_SECRET_LIFETIME,
            HbaseRole::RestServer => Self::DEFAULT_REST_SECRET_LIFETIME,
        };

        HbaseConfigFragment {
            hbase_rootdir: None,
            resources,
            logging: product_logging::spec::default_logging(),
            affinity: get_affinity(cluster_name, self, hdfs_discovery_cm_name),
            graceful_shutdown_timeout: Some(graceful_shutdown_timeout),
            requested_secret_lifetime: Some(requested_secret_lifetime),
        }
    }

>>>>>>> 62bb9797
    /// Returns the name of the role as it is needed by the `bin/hbase {cli_role_name} start` command.
    pub fn cli_role_name(&self) -> String {
        match self {
            HbaseRole::Master | HbaseRole::RegionServer => self.to_string(),
            // Of course it is not called "restserver", so we need to have this match
            // instead of just letting the Display impl do it's thing ;P
            HbaseRole::RestServer => "rest".to_string(),
        }
    }
}

fn default_resources(role: &HbaseRole) -> ResourcesFragment<HbaseStorageConfig, NoRuntimeLimits> {
    match role {
        HbaseRole::RegionServer => ResourcesFragment {
            cpu: CpuLimitsFragment {
                min: Some(Quantity("250m".to_owned())),
                max: Some(Quantity("1".to_owned())),
            },
            memory: MemoryLimitsFragment {
                limit: Some(Quantity("1Gi".to_owned())),
                runtime_limits: NoRuntimeLimitsFragment {},
            },
            storage: HbaseStorageConfigFragment {},
        },
        HbaseRole::RestServer => ResourcesFragment {
            cpu: CpuLimitsFragment {
                min: Some(Quantity("100m".to_owned())),
                max: Some(Quantity("400m".to_owned())),
            },
            memory: MemoryLimitsFragment {
                limit: Some(Quantity("512Mi".to_owned())),
                runtime_limits: NoRuntimeLimitsFragment {},
            },
            storage: HbaseStorageConfigFragment {},
        },
        HbaseRole::Master => ResourcesFragment {
            cpu: CpuLimitsFragment {
                min: Some(Quantity("250m".to_owned())),
                max: Some(Quantity("1".to_owned())),
            },
            memory: MemoryLimitsFragment {
                limit: Some(Quantity("1Gi".to_owned())),
                runtime_limits: NoRuntimeLimitsFragment {},
            },
            storage: HbaseStorageConfigFragment {},
        },
    }
}

#[derive(Debug, Clone)]
enum AnyConfigFragment {
    RegionServer(RegionServerConfigFragment),
    RestServer(HbaseConfigFragment),
    Master(HbaseConfigFragment),
}

impl AnyConfigFragment {
    fn merge(self, other: &AnyConfigFragment) -> Result<Self, Error> {
        match (self, other) {
            (AnyConfigFragment::RegionServer(mut me), AnyConfigFragment::RegionServer(you)) => {
                me.merge(you);
                Ok(AnyConfigFragment::RegionServer(me.clone()))
            }
            (AnyConfigFragment::RestServer(mut me), AnyConfigFragment::RestServer(you)) => {
                me.merge(you);
                Ok(AnyConfigFragment::RestServer(me.clone()))
            }
            (AnyConfigFragment::Master(mut me), AnyConfigFragment::Master(you)) => {
                me.merge(you);
                Ok(AnyConfigFragment::Master(me.clone()))
            }
            (_, _) => Err(Error::IncompatibleMergeTypes),
        }
    }

    fn default_for(
        role: &HbaseRole,
        cluster_name: &str,
        hdfs_discovery_cm_name: &str,
    ) -> AnyConfigFragment {
        match role {
            HbaseRole::RegionServer => {
                AnyConfigFragment::RegionServer(RegionServerConfigFragment {
                    hbase_rootdir: None,
                    hbase_opts: None,
                    resources: default_resources(role),
                    logging: product_logging::spec::default_logging(),
                    affinity: get_affinity(cluster_name, role, hdfs_discovery_cm_name),
                    graceful_shutdown_timeout: Some(
                        HbaseRole::DEFAULT_REGION_SERVER_GRACEFUL_SHUTDOWN_TIMEOUT,
                    ),
                    region_mover: RegionMoverFragment {
                        run_before_shutdown: Some(false),
                        max_threads: Some(1),
                        ack: Some(true),
                        cli_opts: None,
                    },
                    requested_secret_lifetime: Some(HbaseRole::DEFAULT_REGION_SECRET_LIFETIME),
                })
            }
            HbaseRole::RestServer => AnyConfigFragment::RestServer(HbaseConfigFragment {
                hbase_rootdir: None,
                hbase_opts: None,
                resources: default_resources(role),
                logging: product_logging::spec::default_logging(),
                affinity: get_affinity(cluster_name, role, hdfs_discovery_cm_name),
                graceful_shutdown_timeout: Some(
                    HbaseRole::DEFAULT_REST_SERVER_GRACEFUL_SHUTDOWN_TIMEOUT,
                ),
                requested_secret_lifetime: Some(HbaseRole::DEFAULT_REST_SECRET_LIFETIME),
            }),
            HbaseRole::Master => AnyConfigFragment::Master(HbaseConfigFragment {
                hbase_rootdir: None,
                hbase_opts: None,
                resources: default_resources(role),
                logging: product_logging::spec::default_logging(),
                affinity: get_affinity(cluster_name, role, hdfs_discovery_cm_name),
                graceful_shutdown_timeout: Some(
                    HbaseRole::DEFAULT_MASTER_GRACEFUL_SHUTDOWN_TIMEOUT,
                ),
                requested_secret_lifetime: Some(HbaseRole::DEFAULT_MASTER_SECRET_LIFETIME),
            }),
        }
    }
}

#[allow(clippy::derive_partial_eq_without_eq)]
#[derive(Clone, Debug, Default, JsonSchema, PartialEq, Fragment)]
#[fragment_attrs(
    allow(clippy::derive_partial_eq_without_eq),
    derive(
        Clone,
        Debug,
        Default,
        Deserialize,
        Merge,
        JsonSchema,
        PartialEq,
        Serialize
    ),
    serde(rename_all = "camelCase")
)]
pub struct HbaseStorageConfig {}

#[derive(
    Clone,
    Debug,
    Deserialize,
    Display,
    Eq,
    EnumIter,
    JsonSchema,
    Ord,
    PartialEq,
    PartialOrd,
    Serialize,
)]
#[serde(rename_all = "camelCase")]
pub enum Container {
    Hbase,
    Vector,
}

#[derive(Clone, Debug, Default, Fragment, JsonSchema, PartialEq)]
#[fragment_attrs(
    derive(
        Clone,
        Debug,
        Default,
        Deserialize,
        Merge,
        JsonSchema,
        PartialEq,
        Serialize
    ),
    serde(rename_all = "camelCase")
)]
pub struct HbaseConfig {
    #[serde(default, skip_serializing_if = "Option::is_none")]
    pub hbase_rootdir: Option<String>,

    #[fragment_attrs(serde(default))]
    pub resources: Resources<HbaseStorageConfig, NoRuntimeLimits>,

    #[fragment_attrs(serde(default))]
    pub logging: Logging<Container>,

    #[fragment_attrs(serde(default))]
    pub affinity: StackableAffinity,

    /// Time period Pods have to gracefully shut down, e.g. `30m`, `1h` or `2d`. Consult the operator documentation for details.
    #[fragment_attrs(serde(default))]
    pub graceful_shutdown_timeout: Option<Duration>,

    /// Request secret (currently only autoTls certificates) lifetime from the secret operator, e.g. `7d`, or `30d`.
    /// Please note that this can be shortened by the `maxCertificateLifetime` setting on the SecretClass issuing the TLS certificate.
    #[fragment_attrs(serde(default))]
    pub requested_secret_lifetime: Option<Duration>,
}

impl Configuration for HbaseConfigFragment {
    type Configurable = HbaseCluster;

    fn compute_env(
        &self,
        _resource: &Self::Configurable,
        _role_name: &str,
    ) -> Result<BTreeMap<String, Option<String>>, stackable_operator::product_config_utils::Error>
    {
        // Maps env var name to env var object. This allows env_overrides to work
        // as expected (i.e. users can override the env var value).
        let mut vars: BTreeMap<String, Option<String>> = BTreeMap::new();

        vars.insert(
            "HBASE_CONF_DIR".to_string(),
            Some(CONFIG_DIR_NAME.to_string()),
        );
        // required by phoenix (for cases where Kerberos is enabled): see https://issues.apache.org/jira/browse/PHOENIX-2369
        vars.insert(
            "HADOOP_CONF_DIR".to_string(),
            Some(CONFIG_DIR_NAME.to_string()),
        );
        Ok(vars)
    }

    fn compute_cli(
        &self,
        _resource: &Self::Configurable,
        _role_name: &str,
    ) -> Result<BTreeMap<String, Option<String>>, stackable_operator::product_config_utils::Error>
    {
        Ok(BTreeMap::new())
    }

    fn compute_files(
        &self,
        _resource: &Self::Configurable,
        _role_name: &str,
        file: &str,
    ) -> Result<BTreeMap<String, Option<String>>, stackable_operator::product_config_utils::Error>
    {
        let mut result = BTreeMap::new();

        match file {
            HBASE_ENV_SH => {
                // The contents of this file cannot be built entirely here because we don't have
                // access to the clusterConfig or product version.
                // These are needed to set up Kerberos and JMX exporter settings.
                // To avoid fragmentation of the code needed to build this file, we moved the
                // implementation to the hbase_controller::build_hbase_env_sh() function.
            }
            HBASE_SITE_XML => {
                result.insert(
                    HBASE_CLUSTER_DISTRIBUTED.to_string(),
                    Some("true".to_string()),
                );
                result.insert(
                    HBASE_UNSAFE_REGIONSERVER_HOSTNAME_DISABLE_MASTER_REVERSEDNS.to_string(),
                    Some("true".to_string()),
                );
                result.insert(HBASE_ROOTDIR.to_string(), self.hbase_rootdir.clone());
            }
            _ => {}
        }

        result.retain(|_, maybe_value| maybe_value.is_some());

        Ok(result)
    }
}

#[derive(Fragment, Clone, Debug, JsonSchema, PartialEq, Serialize, Deserialize)]
#[fragment_attrs(
    derive(
        Clone,
        Debug,
        Default,
        Deserialize,
        Merge,
        JsonSchema,
        PartialEq,
        Serialize
    ),
    serde(rename_all = "camelCase")
)]
pub struct RegionMover {
    /// Move local regions to other servers before terminating a region server's pod.
    run_before_shutdown: bool,

    /// Maximum number of threads to use for moving regions.
    max_threads: u16,

    /// If enabled (default), the region mover will confirm that regions are available on the
    /// source as well as the target pods before and after the move.
    ack: bool,

    #[fragment_attrs(serde(flatten))]
    cli_opts: Option<RegionMoverExtraCliOpts>,
}

#[derive(Clone, Debug, Eq, Deserialize, JsonSchema, PartialEq, Serialize)]
#[serde(rename_all = "camelCase")]
#[schemars(deny_unknown_fields)]
pub struct RegionMoverExtraCliOpts {
    /// Additional options to pass to the region mover.
    #[serde(default)]
    pub additional_mover_options: Vec<String>,
}

impl Atomic for RegionMoverExtraCliOpts {}

#[derive(Clone, Debug, Fragment, JsonSchema, PartialEq)]
#[fragment_attrs(
    derive(
        Clone,
        Debug,
        Default,
        Deserialize,
        Merge,
        JsonSchema,
        PartialEq,
        Serialize
    ),
    serde(rename_all = "camelCase")
)]
pub struct RegionServerConfig {
    #[serde(default, skip_serializing_if = "Option::is_none")]
    pub hbase_rootdir: Option<String>,
    #[serde(default, skip_serializing_if = "Option::is_none")]
    pub hbase_opts: Option<String>,
    #[fragment_attrs(serde(default))]
    pub resources: Resources<HbaseStorageConfig, NoRuntimeLimits>,
    #[fragment_attrs(serde(default))]
    pub logging: Logging<Container>,
    #[fragment_attrs(serde(default))]
    pub affinity: StackableAffinity,

    /// Time period Pods have to gracefully shut down, e.g. `30m`, `1h` or `2d`. Consult the operator documentation for details.
    #[fragment_attrs(serde(default))]
    pub graceful_shutdown_timeout: Option<Duration>,

    /// Request secret (currently only autoTls certificates) lifetime from the secret operator, e.g. `7d`, or `30d`.
    /// Please note that this can be shortened by the `maxCertificateLifetime` setting on the SecretClass issuing the TLS certificate.
    #[fragment_attrs(serde(default))]
    pub requested_secret_lifetime: Option<Duration>,

    /// Before terminating a region server pod, the RegionMover tool can be invoked to transfer
    /// local regions to other servers.
    /// This may cause a lot of network traffic in the Kubernetes cluster if the entire HBase stacklet is being
    /// restarted.
    /// The operator will compute a timeout period for the region move that will not exceed the graceful shutdown timeout.
    #[fragment_attrs(serde(default))]
    pub region_mover: RegionMover,
}

impl Configuration for RegionServerConfigFragment {
    type Configurable = HbaseCluster;

    fn compute_env(
        &self,
        _resource: &Self::Configurable,
        _role_name: &str,
    ) -> Result<BTreeMap<String, Option<String>>, stackable_operator::product_config_utils::Error>
    {
        let mut vars: BTreeMap<String, Option<String>> = BTreeMap::new();

        vars.insert(
            "HBASE_CONF_DIR".to_string(),
            Some(CONFIG_DIR_NAME.to_string()),
        );
        // required by phoenix (for cases where Kerberos is enabled): see https://issues.apache.org/jira/browse/PHOENIX-2369
        vars.insert(
            "HADOOP_CONF_DIR".to_string(),
            Some(CONFIG_DIR_NAME.to_string()),
        );
        Ok(vars)
    }

    fn compute_cli(
        &self,
        _resource: &Self::Configurable,
        _role_name: &str,
    ) -> Result<BTreeMap<String, Option<String>>, stackable_operator::product_config_utils::Error>
    {
        Ok(BTreeMap::new())
    }

    fn compute_files(
        &self,
        _resource: &Self::Configurable,
        _role_name: &str,
        file: &str,
    ) -> Result<BTreeMap<String, Option<String>>, stackable_operator::product_config_utils::Error>
    {
        let mut result = BTreeMap::new();

        match file {
            HBASE_ENV_SH => {
                // The contents of this file cannot be built entirely here because we don't have
                // access to the clusterConfig or product version.
                // These are needed to set up Kerberos and JMX exporter settings.
                // To avoid fragmentation of the code needed to build this file, we moved the
                // implementation to the hbase_controller::build_hbase_env_sh() function.
            }
            HBASE_SITE_XML => {
                result.insert(
                    HBASE_CLUSTER_DISTRIBUTED.to_string(),
                    Some("true".to_string()),
                );
                result.insert(
                    HBASE_UNSAFE_REGIONSERVER_HOSTNAME_DISABLE_MASTER_REVERSEDNS.to_string(),
                    Some("true".to_string()),
                );
                result.insert(HBASE_ROOTDIR.to_string(), self.hbase_rootdir.clone());
            }
            _ => {}
        }

        result.retain(|_, maybe_value| maybe_value.is_some());

        Ok(result)
    }
}

#[derive(Clone, Debug, Default, Deserialize, Eq, JsonSchema, PartialEq, Serialize)]
#[serde(rename_all = "camelCase")]
pub struct HbaseClusterStatus {
    #[serde(default)]
    pub conditions: Vec<ClusterCondition>,
}

impl HasStatusCondition for HbaseCluster {
    fn conditions(&self) -> Vec<ClusterCondition> {
        match &self.status {
            Some(status) => status.conditions.clone(),
            None => vec![],
        }
    }
}

impl HbaseCluster {
    /// Retrieve and merge resource configs for role and role groups
    pub fn merged_config(
        &self,
        role: &HbaseRole,
        role_group: &str,
        hdfs_discovery_cm_name: &str,
    ) -> Result<AnyServiceConfig, Error> {
        // Initialize the result with all default values as baseline
        let defaults =
            AnyConfigFragment::default_for(role, &self.name_any(), hdfs_discovery_cm_name);

        let (mut role_config, mut role_group_config) = match role {
            HbaseRole::RegionServer => {
                let role = self
                    .spec
                    .region_servers
                    .clone()
                    .context(MissingHbaseRoleSnafu {
                        role: role.to_string(),
                    })?;

                let role_config = role.config.config.to_owned();
                let role_group_config = role
                    .role_groups
                    .get(role_group)
                    .map(|rg| rg.config.config.clone())
                    .unwrap_or_default();

                (
                    AnyConfigFragment::RegionServer(role_config),
                    AnyConfigFragment::RegionServer(role_group_config),
                )
            }
            HbaseRole::RestServer => {
                let role = self
                    .spec
                    .rest_servers
                    .clone()
                    .context(MissingHbaseRoleSnafu {
                        role: role.to_string(),
                    })?;

                let role_config = role.config.config.to_owned();

                let role_group_config = role
                    .role_groups
                    .get(role_group)
                    .map(|rg| rg.config.config.clone())
                    .unwrap_or_default();

                // Retrieve role resource config
                (
                    AnyConfigFragment::RestServer(role_config),
                    AnyConfigFragment::RestServer(role_group_config),
                )
            }
            HbaseRole::Master => {
                let role = self.spec.masters.clone().context(MissingHbaseRoleSnafu {
                    role: role.to_string(),
                })?;

                let role_config = role.config.config.to_owned();

                // Retrieve rolegroup specific resource config
                let role_group_config = role
                    .role_groups
                    .get(role_group)
                    .map(|rg| rg.config.config.clone())
                    .unwrap_or_default();

                // Retrieve role resource config
                (
                    AnyConfigFragment::Master(role_config),
                    AnyConfigFragment::Master(role_group_config),
                )
            }
        };

        // Merge more specific configs into default config
        // Hierarchy is:
        // 1. RoleGroup
        // 2. Role
        // 3. Default
        role_config = role_config.merge(&defaults)?;
        role_group_config = role_group_config.merge(&role_config)?;

        tracing::debug!("Merged config: {:?}", role_group_config);

        Ok(match role_group_config {
            AnyConfigFragment::RegionServer(conf) => AnyServiceConfig::RegionServer(
                fragment::validate(conf).context(FragmentValidationFailureSnafu)?,
            ),
            AnyConfigFragment::RestServer(conf) => AnyServiceConfig::RestServer(
                fragment::validate(conf).context(FragmentValidationFailureSnafu)?,
            ),
            AnyConfigFragment::Master(conf) => AnyServiceConfig::Master(
                fragment::validate(conf).context(FragmentValidationFailureSnafu)?,
            ),
        })
    }

    // The result type is only defined once, there is no value in extracting it into a type definition.
    #[allow(clippy::type_complexity)]
    pub fn build_role_properties(
        &self,
    ) -> Result<
        HashMap<
            String,
            (
                Vec<PropertyNameKind>,
                Role<impl Configuration<Configurable = HbaseCluster>>,
            ),
        >,
        Error,
    > {
        let config_types = vec![
            PropertyNameKind::Env,
            PropertyNameKind::File(HBASE_ENV_SH.to_string()),
            PropertyNameKind::File(HBASE_SITE_XML.to_string()),
            PropertyNameKind::File(SSL_SERVER_XML.to_string()),
            PropertyNameKind::File(SSL_CLIENT_XML.to_string()),
            PropertyNameKind::File(JVM_SECURITY_PROPERTIES_FILE.to_string()),
        ];

        let mut roles = HashMap::from([(
            HbaseRole::Master.to_string(),
            (
                config_types.to_owned(),
                self.spec
                    .masters
                    .clone()
                    .context(NoMasterRoleSnafu)?
                    .erase(),
            ),
        )]);
        roles.insert(
            HbaseRole::RegionServer.to_string(),
            (
                config_types.to_owned(),
                self.spec
                    .region_servers
                    .clone()
                    .context(NoRegionServerRoleSnafu)?
                    .erase(),
            ),
        );

        if let Some(rest_servers) = self.spec.rest_servers.as_ref() {
            roles.insert(
                HbaseRole::RestServer.to_string(),
                (config_types, rest_servers.to_owned().erase()),
            );
        }

        Ok(roles)
    }

    pub fn merge_pod_overrides(
        &self,
        pod_template: &mut PodTemplateSpec,
        role: &HbaseRole,
        role_group_ref: &RoleGroupRef<HbaseCluster>,
    ) {
        let (role_pod_overrides, role_group_pod_overrides) = match role {
            HbaseRole::Master => (
                self.spec
                    .masters
                    .as_ref()
                    .map(|r| r.config.pod_overrides.clone()),
                self.spec
                    .masters
                    .as_ref()
                    .and_then(|r| r.role_groups.get(&role_group_ref.role_group))
                    .map(|r| r.config.pod_overrides.clone()),
            ),
            HbaseRole::RegionServer => (
                self.spec
                    .region_servers
                    .as_ref()
                    .map(|r| r.config.pod_overrides.clone()),
                self.spec
                    .region_servers
                    .as_ref()
                    .and_then(|r| r.role_groups.get(&role_group_ref.role_group))
                    .map(|r| r.config.pod_overrides.clone()),
            ),
            HbaseRole::RestServer => (
                self.spec
                    .rest_servers
                    .as_ref()
                    .map(|r| r.config.pod_overrides.clone()),
                self.spec
                    .rest_servers
                    .as_ref()
                    .and_then(|r| r.role_groups.get(&role_group_ref.role_group))
                    .map(|r| r.config.pod_overrides.clone()),
            ),
        };

        if let Some(rpo) = role_pod_overrides {
            pod_template.merge_from(rpo);
        }
        if let Some(rgpo) = role_group_pod_overrides {
            pod_template.merge_from(rgpo);
        }
    }

    pub fn replicas(
        &self,
        hbase_role: &HbaseRole,
        role_group_ref: &RoleGroupRef<HbaseCluster>,
    ) -> Option<i32> {
        match hbase_role {
            HbaseRole::Master => self
                .spec
                .masters
                .as_ref()
                .and_then(|r| r.role_groups.get(&role_group_ref.role_group))
                .and_then(|rg| rg.replicas)
                .map(i32::from),
            HbaseRole::RegionServer => self
                .spec
                .region_servers
                .as_ref()
                .and_then(|r| r.role_groups.get(&role_group_ref.role_group))
                .and_then(|rg| rg.replicas)
                .map(i32::from),
            HbaseRole::RestServer => self
                .spec
                .rest_servers
                .as_ref()
                .and_then(|r| r.role_groups.get(&role_group_ref.role_group))
                .and_then(|rg| rg.replicas)
                .map(i32::from),
        }
    }

    /// The name of the role-level load-balanced Kubernetes `Service`
    pub fn server_role_service_name(&self) -> Option<String> {
        self.metadata.name.clone()
    }

    /// Metadata about a server rolegroup
    pub fn server_rolegroup_ref(
        &self,
        role_name: impl Into<String>,
        group_name: impl Into<String>,
    ) -> RoleGroupRef<HbaseCluster> {
        RoleGroupRef {
            cluster: ObjectRef::from_obj(self),
            role: role_name.into(),
            role_group: group_name.into(),
        }
    }

<<<<<<< HEAD
=======
    pub fn get_role(
        &self,
        role: &HbaseRole,
    ) -> Option<&Role<HbaseConfigFragment, GenericRoleConfig, JavaCommonConfig>> {
        match role {
            HbaseRole::Master => self.spec.masters.as_ref(),
            HbaseRole::RegionServer => self.spec.region_servers.as_ref(),
            HbaseRole::RestServer => self.spec.rest_servers.as_ref(),
        }
    }

    /// Get the RoleGroup struct for the given ref
    pub fn get_role_group(
        &self,
        rolegroup_ref: &RoleGroupRef<HbaseCluster>,
    ) -> Result<&RoleGroup<HbaseConfigFragment, JavaCommonConfig>, Error> {
        let role_variant =
            HbaseRole::from_str(&rolegroup_ref.role).with_context(|_| InvalidRoleSnafu {
                role: rolegroup_ref.role.to_owned(),
            })?;
        let role = self
            .get_role(&role_variant)
            .with_context(|| MissingHbaseRoleSnafu {
                role: role_variant.to_string(),
            })?;
        role.role_groups
            .get(&rolegroup_ref.role_group)
            .with_context(|| MissingHbaseRoleGroupSnafu {
                role_group: rolegroup_ref.role_group.to_owned(),
            })
    }

>>>>>>> 62bb9797
    pub fn role_config(&self, role: &HbaseRole) -> Option<&GenericRoleConfig> {
        match role {
            HbaseRole::Master => self.spec.masters.as_ref().map(|m| &m.role_config),
            HbaseRole::RegionServer => self.spec.region_servers.as_ref().map(|rs| &rs.role_config),
            HbaseRole::RestServer => self.spec.rest_servers.as_ref().map(|rs| &rs.role_config),
        }
    }

    pub fn has_kerberos_enabled(&self) -> bool {
        self.kerberos_secret_class().is_some()
    }

    pub fn kerberos_secret_class(&self) -> Option<String> {
        self.spec
            .cluster_config
            .authentication
            .as_ref()
            .map(|a| &a.kerberos)
            .map(|k| k.secret_class.clone())
    }

    pub fn has_https_enabled(&self) -> bool {
        self.https_secret_class().is_some()
    }

    pub fn https_secret_class(&self) -> Option<String> {
        self.spec
            .cluster_config
            .authentication
            .as_ref()
            .map(|a| a.tls_secret_class.clone())
    }

    /// Returns required port name and port number tuples depending on the role.
    /// Hbase versions 2.4.* will have three ports for each role
    /// Hbase versions 2.6.* will have two ports for each role. The metrics are available over the
    /// UI port.
    pub fn ports(&self, role: &HbaseRole, hbase_version: &str) -> Vec<(String, u16)> {
        let result_without_metric_port: Vec<(String, u16)> = match role {
            HbaseRole::Master => vec![
                ("master".to_string(), HBASE_MASTER_PORT),
                (self.ui_port_name(), HBASE_MASTER_UI_PORT),
            ],
            HbaseRole::RegionServer => vec![
                ("regionserver".to_string(), HBASE_REGIONSERVER_PORT),
                (self.ui_port_name(), HBASE_REGIONSERVER_UI_PORT),
            ],
            HbaseRole::RestServer => vec![
                (
                    if self.has_https_enabled() {
                        HBASE_REST_PORT_NAME_HTTPS
                    } else {
                        HBASE_REST_PORT_NAME_HTTP
                    }
                    .to_string(),
                    HBASE_REST_PORT,
                ),
                (self.ui_port_name(), HBASE_REST_UI_PORT),
            ],
        };
        if hbase_version.starts_with(r"2.4") {
            result_without_metric_port
                .into_iter()
                .chain(vec![(METRICS_PORT_NAME.to_string(), METRICS_PORT)])
                .collect()
        } else {
            result_without_metric_port
        }
    }

    pub fn service_port(&self, role: &HbaseRole) -> u16 {
        match role {
            HbaseRole::Master => HBASE_MASTER_PORT,
            HbaseRole::RegionServer => HBASE_REGIONSERVER_PORT,
            HbaseRole::RestServer => HBASE_REST_PORT,
        }
    }

    /// Name of the port used by the Web UI, which depends on HTTPS usage
    fn ui_port_name(&self) -> String {
        if self.has_https_enabled() {
            HBASE_UI_PORT_NAME_HTTPS
        } else {
            HBASE_UI_PORT_NAME_HTTP
        }
        .to_string()
    }
}

pub fn merged_env(rolegroup_config: Option<&BTreeMap<String, String>>) -> Vec<EnvVar> {
    let merged_env: Vec<EnvVar> = if let Some(rolegroup_config) = rolegroup_config {
        rolegroup_config
            .iter()
            .map(|(env_name, env_value)| EnvVar {
                name: env_name.clone(),
                value: Some(env_value.to_owned()),
                value_from: None,
            })
            .collect()
    } else {
        vec![]
    };
    merged_env
}

pub enum AnyServiceConfig {
    Master(HbaseConfig),
    RegionServer(RegionServerConfig),
    RestServer(HbaseConfig),
}

impl AnyServiceConfig {
    pub fn resources(&self) -> &Resources<HbaseStorageConfig, NoRuntimeLimits> {
        match self {
            AnyServiceConfig::Master(config) => &config.resources,
            AnyServiceConfig::RegionServer(config) => &config.resources,
            AnyServiceConfig::RestServer(config) => &config.resources,
        }
    }
    pub fn logging(&self) -> &Logging<Container> {
        match self {
            AnyServiceConfig::Master(config) => &config.logging,
            AnyServiceConfig::RegionServer(config) => &config.logging,
            AnyServiceConfig::RestServer(config) => &config.logging,
        }
    }
    pub fn affinity(&self) -> &StackableAffinity {
        match self {
            AnyServiceConfig::Master(config) => &config.affinity,
            AnyServiceConfig::RegionServer(config) => &config.affinity,
            AnyServiceConfig::RestServer(config) => &config.affinity,
        }
    }
    pub fn graceful_shutdown_timeout(&self) -> &Option<Duration> {
        match self {
            AnyServiceConfig::Master(config) => &config.graceful_shutdown_timeout,
            AnyServiceConfig::RegionServer(config) => &config.graceful_shutdown_timeout,
            AnyServiceConfig::RestServer(config) => &config.graceful_shutdown_timeout,
        }
    }
    pub fn hbase_opts(&self) -> &Option<String> {
        match self {
            AnyServiceConfig::Master(config) => &config.hbase_opts,
            AnyServiceConfig::RegionServer(config) => &config.hbase_opts,
            AnyServiceConfig::RestServer(config) => &config.hbase_opts,
        }
    }
    pub fn requested_secret_lifetime(&self) -> Option<Duration> {
        match self {
            AnyServiceConfig::Master(config) => config.requested_secret_lifetime,
            AnyServiceConfig::RegionServer(config) => config.requested_secret_lifetime,
            AnyServiceConfig::RestServer(config) => config.requested_secret_lifetime,
        }
    }

    /// Returns command line arguments to pass on to the region mover tool.
    /// The following arguments are excluded because they are already part of the
    /// hbase-entrypoint.sh script.
    /// The most important argument, '--regionserverhost' can only be computed on the Pod
    /// because it contains the pod's hostname.
    ///
    /// Returns an empty string if the region mover is disabled or any other role is "self".
    pub fn region_mover_args(&self) -> String {
        match self {
            AnyServiceConfig::RegionServer(config) => {
                if config.region_mover.run_before_shutdown {
                    let timeout = config
                        .graceful_shutdown_timeout
                        .map(|d| {
                            if d.as_secs() <= DEFAULT_REGION_MOVER_DELTA_TO_SHUTDOWN.as_secs() {
                                d.as_secs()
                            } else {
                                d.as_secs() - DEFAULT_REGION_MOVER_DELTA_TO_SHUTDOWN.as_secs()
                            }
                        })
                        .unwrap_or(DEFAULT_REGION_MOVER_TIMEOUT.as_secs());
                    let mut command = vec![
                        "--maxthreads".to_string(),
                        config.region_mover.max_threads.to_string(),
                        "--timeout".to_string(),
                        timeout.to_string(),
                    ];
                    if !config.region_mover.ack {
                        command.push("--noack".to_string());
                    }

                    command.extend(
                        config
                            .region_mover
                            .cli_opts
                            .iter()
                            .flat_map(|o| o.additional_mover_options.clone())
                            .map(|s| escape(std::borrow::Cow::Borrowed(&s)).to_string()),
                    );
                    command.join(" ")
                } else {
                    "".to_string()
                }
            }
            _ => "".to_string(),
        }
    }

    pub fn run_region_mover(&self) -> bool {
        match self {
            AnyServiceConfig::RegionServer(config) => config.region_mover.run_before_shutdown,
            _ => false,
        }
    }
}

#[cfg(test)]
mod tests {
    use rstest::rstest;

    use std::collections::{BTreeMap, HashMap};

    use indoc::indoc;
    use stackable_operator::product_config_utils::{
        transform_all_roles_to_config, validate_all_roles_and_groups_config,
    };

    use crate::{merged_env, AnyServiceConfig, HbaseCluster, HbaseRole, RegionMoverExtraCliOpts};

    use product_config::{types::PropertyNameKind, ProductConfigManager};

    #[test]
    pub fn test_env_overrides() {
        let input = indoc! {r#"
---
apiVersion: hbase.stackable.tech/v1alpha1
kind: HbaseCluster
metadata:
  name: test-hbase
spec:
  image:
    productVersion: 2.4.18
  clusterConfig:
    hdfsConfigMapName: test-hdfs
    zookeeperConfigMapName: test-znode
  masters:
    envOverrides:
      TEST_VAR_FROM_MASTER: MASTER
      TEST_VAR: MASTER
    config:
      logging:
        enableVectorAgent: False
    roleGroups:
      default:
        replicas: 1
        envOverrides:
          TEST_VAR_FROM_MRG: MASTER
          TEST_VAR: MASTER_RG
  regionServers:
    config:
      logging:
        enableVectorAgent: False
      regionMover:
        runBeforeShutdown: false
    roleGroups:
      default:
        replicas: 1
  restServers:
    config:
      logging:
        enableVectorAgent: False
    roleGroups:
      default:
        replicas: 1
        "#};

        let deserializer = serde_yaml::Deserializer::from_str(input);
        let hbase: HbaseCluster =
            serde_yaml::with::singleton_map_recursive::deserialize(deserializer).unwrap();

        let roles = HashMap::from([(
            HbaseRole::Master.to_string(),
            (
                vec![PropertyNameKind::Env],
                hbase.spec.masters.clone().unwrap(),
            ),
        )]);

        let validated_config = validate_all_roles_and_groups_config(
            "2.4.18",
            &transform_all_roles_to_config(&hbase, roles).unwrap(),
            &ProductConfigManager::from_yaml_file("../../deploy/config-spec/properties.yaml")
                .unwrap(),
            false,
            false,
        )
        .unwrap();

        let rolegroup_config = validated_config
            .get(&HbaseRole::Master.to_string())
            .unwrap()
            .get("default")
            .unwrap()
            .get(&PropertyNameKind::Env);
        let merged_env = merged_env(rolegroup_config);

        let env_map: BTreeMap<&str, Option<String>> = merged_env
            .iter()
            .map(|env_var| (env_var.name.as_str(), env_var.value.clone()))
            .collect();

        assert_eq!(
            Some(&Some("MASTER_RG".to_string())),
            env_map.get("TEST_VAR")
        );
        assert_eq!(
            Some(&Some("MASTER".to_string())),
            env_map.get("TEST_VAR_FROM_MASTER")
        );
        assert_eq!(
            Some(&Some("MASTER".to_string())),
            env_map.get("TEST_VAR_FROM_MRG")
        );
    }

    #[rstest]
    #[case("default", false, 1, vec![])]
    #[case("groupRegionMover", true, 5, vec!["--some".to_string(), "extra".to_string()])]
    pub fn test_region_mover_merge(
        #[case] role_group_name: &str,
        #[case] run_before_shutdown: bool,
        #[case] max_threads: u16,
        #[case] additional_mover_options: Vec<String>,
    ) {
        let input = indoc! {r#"
---
apiVersion: hbase.stackable.tech/v1alpha1
kind: HbaseCluster
metadata:
  name: test-hbase
spec:
  image:
    productVersion: 2.4.18
  clusterConfig:
    hdfsConfigMapName: test-hdfs
    zookeeperConfigMapName: test-znode
  masters:
    roleGroups:
      default:
        replicas: 1
  restServers:
    roleGroups:
      default:
        replicas: 1
  regionServers:
    config:
      regionMover:
        runBeforeShutdown: False
    roleGroups:
      default:
        replicas: 1
      groupRegionMover:
        replicas: 1
        config:
          regionMover:
            runBeforeShutdown: True
            maxThreads: 5
            additionalMoverOptions: ["--some", "extra"]
        "#};

        let deserializer = serde_yaml::Deserializer::from_str(input);
        let hbase: HbaseCluster =
            serde_yaml::with::singleton_map_recursive::deserialize(deserializer).unwrap();

        let hbase_role = HbaseRole::RegionServer;
        let rolegroup = hbase.server_rolegroup_ref(hbase_role.to_string(), role_group_name);

        let merged_config = hbase
            .merged_config(
                &hbase_role,
                &rolegroup.role_group,
                &hbase.spec.cluster_config.hdfs_config_map_name,
            )
            .unwrap();
        if let AnyServiceConfig::RegionServer(config) = merged_config {
            assert_eq!(run_before_shutdown, config.region_mover.run_before_shutdown);
            assert_eq!(max_threads, config.region_mover.max_threads);
            assert_eq!(
                Some(RegionMoverExtraCliOpts {
                    additional_mover_options
                }),
                config.region_mover.cli_opts
            );
        } else {
            panic!("this shouldn't happen");
        };
    }
}<|MERGE_RESOLUTION|>--- conflicted
+++ resolved
@@ -23,12 +23,7 @@
     kube::{runtime::reflector::ObjectRef, CustomResource, ResourceExt},
     product_config_utils::Configuration,
     product_logging::{self, spec::Logging},
-<<<<<<< HEAD
-    role_utils::{GenericRoleConfig, Role, RoleGroupRef},
-=======
-    role_utils::{GenericRoleConfig, JavaCommonConfig, Role, RoleGroup, RoleGroupRef},
-    schemars::{self, JsonSchema},
->>>>>>> 62bb9797
+    role_utils::{GenericRoleConfig, JavaCommonConfig, Role, RoleGroupRef},
     status::condition::{ClusterCondition, HasStatusCondition},
     time::Duration,
 };
@@ -83,14 +78,9 @@
 // Newer versions use the same port as the UI because Hbase provides it's own metrics API
 pub const METRICS_PORT: u16 = 9100;
 
-<<<<<<< HEAD
-pub const JVM_HEAP_FACTOR: f32 = 0.8;
-
 const DEFAULT_REGION_MOVER_TIMEOUT: Duration = Duration::from_minutes_unchecked(59);
 const DEFAULT_REGION_MOVER_DELTA_TO_SHUTDOWN: Duration = Duration::from_minutes_unchecked(1);
 
-=======
->>>>>>> 62bb9797
 #[derive(Snafu, Debug)]
 pub enum Error {
     #[snafu(display("the role [{role}] is invalid and does not exist in HBase"))]
@@ -155,11 +145,8 @@
 
     /// Region servers hold the data and handle requests from clients for their region.
     #[serde(default, skip_serializing_if = "Option::is_none")]
-<<<<<<< HEAD
-    pub region_servers: Option<Role<RegionServerConfigFragment>>,
-=======
-    pub region_servers: Option<Role<HbaseConfigFragment, GenericRoleConfig, JavaCommonConfig>>,
->>>>>>> 62bb9797
+    pub region_servers:
+        Option<Role<RegionServerConfigFragment, GenericRoleConfig, JavaCommonConfig>>,
 
     /// Rest servers provide a REST API to interact with.
     #[serde(default, skip_serializing_if = "Option::is_none")]
@@ -288,8 +275,6 @@
     const DEFAULT_REGION_SECRET_LIFETIME: Duration = Duration::from_days_unchecked(1);
     const DEFAULT_REST_SECRET_LIFETIME: Duration = Duration::from_days_unchecked(1);
 
-<<<<<<< HEAD
-=======
     pub fn default_config(
         &self,
         cluster_name: &str,
@@ -353,7 +338,6 @@
         }
     }
 
->>>>>>> 62bb9797
     /// Returns the name of the role as it is needed by the `bin/hbase {cli_role_name} start` command.
     pub fn cli_role_name(&self) -> String {
         match self {
@@ -456,7 +440,6 @@
             }
             HbaseRole::RestServer => AnyConfigFragment::RestServer(HbaseConfigFragment {
                 hbase_rootdir: None,
-                hbase_opts: None,
                 resources: default_resources(role),
                 logging: product_logging::spec::default_logging(),
                 affinity: get_affinity(cluster_name, role, hdfs_discovery_cm_name),
@@ -467,7 +450,6 @@
             }),
             HbaseRole::Master => AnyConfigFragment::Master(HbaseConfigFragment {
                 hbase_rootdir: None,
-                hbase_opts: None,
                 resources: default_resources(role),
                 logging: product_logging::spec::default_logging(),
                 affinity: get_affinity(cluster_name, role, hdfs_discovery_cm_name),
@@ -905,7 +887,11 @@
             String,
             (
                 Vec<PropertyNameKind>,
-                Role<impl Configuration<Configurable = HbaseCluster>>,
+                Role<
+                    impl Configuration<Configurable = HbaseCluster>,
+                    GenericRoleConfig,
+                    JavaCommonConfig,
+                >,
             ),
         >,
         Error,
@@ -1050,41 +1036,6 @@
         }
     }
 
-<<<<<<< HEAD
-=======
-    pub fn get_role(
-        &self,
-        role: &HbaseRole,
-    ) -> Option<&Role<HbaseConfigFragment, GenericRoleConfig, JavaCommonConfig>> {
-        match role {
-            HbaseRole::Master => self.spec.masters.as_ref(),
-            HbaseRole::RegionServer => self.spec.region_servers.as_ref(),
-            HbaseRole::RestServer => self.spec.rest_servers.as_ref(),
-        }
-    }
-
-    /// Get the RoleGroup struct for the given ref
-    pub fn get_role_group(
-        &self,
-        rolegroup_ref: &RoleGroupRef<HbaseCluster>,
-    ) -> Result<&RoleGroup<HbaseConfigFragment, JavaCommonConfig>, Error> {
-        let role_variant =
-            HbaseRole::from_str(&rolegroup_ref.role).with_context(|_| InvalidRoleSnafu {
-                role: rolegroup_ref.role.to_owned(),
-            })?;
-        let role = self
-            .get_role(&role_variant)
-            .with_context(|| MissingHbaseRoleSnafu {
-                role: role_variant.to_string(),
-            })?;
-        role.role_groups
-            .get(&rolegroup_ref.role_group)
-            .with_context(|| MissingHbaseRoleGroupSnafu {
-                role_group: rolegroup_ref.role_group.to_owned(),
-            })
-    }
-
->>>>>>> 62bb9797
     pub fn role_config(&self, role: &HbaseRole) -> Option<&GenericRoleConfig> {
         match role {
             HbaseRole::Master => self.spec.masters.as_ref().map(|m| &m.role_config),
@@ -1223,13 +1174,6 @@
             AnyServiceConfig::Master(config) => &config.graceful_shutdown_timeout,
             AnyServiceConfig::RegionServer(config) => &config.graceful_shutdown_timeout,
             AnyServiceConfig::RestServer(config) => &config.graceful_shutdown_timeout,
-        }
-    }
-    pub fn hbase_opts(&self) -> &Option<String> {
-        match self {
-            AnyServiceConfig::Master(config) => &config.hbase_opts,
-            AnyServiceConfig::RegionServer(config) => &config.hbase_opts,
-            AnyServiceConfig::RestServer(config) => &config.hbase_opts,
         }
     }
     pub fn requested_secret_lifetime(&self) -> Option<Duration> {
