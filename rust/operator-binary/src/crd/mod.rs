--- conflicted
+++ resolved
@@ -37,11 +37,8 @@
     schemars::{self, JsonSchema},
     status::condition::{ClusterCondition, HasStatusCondition},
     time::Duration,
-<<<<<<< HEAD
     utils::cluster_info::KubernetesClusterInfo,
-=======
     versioned::versioned,
->>>>>>> 471c2818
 };
 use strum::{Display, EnumIter, EnumString};
 
