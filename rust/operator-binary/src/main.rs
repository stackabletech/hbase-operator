use std::{ops::Deref as _, sync::Arc};

use clap::Parser;
use futures::StreamExt;
use hbase_controller::FULL_HBASE_CONTROLLER_NAME;
use stackable_operator::{
<<<<<<< HEAD
    cli::{Command, ProductOperatorRun},
    k8s_openapi::api::{
        apps::v1::StatefulSet,
        core::v1::{ConfigMap, Service},
    },
=======
    YamlSchema,
    cli::{Command, ProductOperatorRun, RollingPeriod},
    k8s_openapi::api::{apps::v1::StatefulSet, core::v1::Service},
>>>>>>> add4a77e
    kube::{
        core::DeserializeGuard,
        runtime::{
            Controller,
            events::{Recorder, Reporter},
<<<<<<< HEAD
            reflector::ObjectRef,
            watcher, Controller,
=======
            watcher,
>>>>>>> add4a77e
        },
        ResourceExt,
    },
    logging::controller::report_controller_reconciled,
    shared::yaml::SerializeOptions,
};
use stackable_telemetry::{Tracing, tracing::settings::Settings};
use tracing::level_filters::LevelFilter;

use crate::crd::{HbaseCluster, v1alpha1};

mod config;
mod crd;
mod discovery;
mod hbase_controller;
mod kerberos;
mod operations;
mod product_logging;
mod security;
mod zookeeper;

mod built_info {
    include!(concat!(env!("OUT_DIR"), "/built.rs"));
}

const OPERATOR_NAME: &str = "hbase.stackable.com";

// TODO (@NickLarsenNZ): Change the variable to `CONSOLE_LOG`
pub const ENV_VAR_CONSOLE_LOG: &str = "HBASE_OPERATOR_LOG";

#[derive(Parser)]
#[clap(about, author)]
struct Opts {
    #[clap(subcommand)]
    cmd: Command,
}

#[tokio::main]
async fn main() -> anyhow::Result<()> {
    let opts = Opts::parse();
    match opts.cmd {
        Command::Crd => {
            HbaseCluster::merged_crd(HbaseCluster::V1Alpha1)?
                .print_yaml_schema(built_info::PKG_VERSION, SerializeOptions::default())?;
        }
        Command::Run(ProductOperatorRun {
            product_config,
            watch_namespace,
            telemetry_arguments,
            cluster_info_opts,
        }) => {
            let _tracing_guard = Tracing::builder()
                // TODO (@Techassi): This should be a constant
                .service_name("hbase-operator")
                .with_console_output((
                    ENV_VAR_CONSOLE_LOG,
                    LevelFilter::INFO,
                    !telemetry_arguments.no_console_output,
                ))
                // NOTE (@Techassi): Before stackable-telemetry was used, the log directory was
                // set via an env: `HBASE_OPERATOR_LOG_DIRECTORY`.
                // See: https://github.com/stackabletech/operator-rs/blob/f035997fca85a54238c8de895389cc50b4d421e2/crates/stackable-operator/src/logging/mod.rs#L40
                // Now it will be `ROLLING_LOGS` (or via `--rolling-logs <DIRECTORY>`).
                .with_file_output(telemetry_arguments.rolling_logs.map(|log_directory| {
                    let rotation_period = telemetry_arguments
                        .rolling_logs_period
                        .unwrap_or(RollingPeriod::Hourly)
                        .deref()
                        .clone();

                    Settings::builder()
                        // TODO (@Techassi): Change to CONSOLE_LOG or FILE_LOG, create constant
                        .with_environment_variable(ENV_VAR_CONSOLE_LOG)
                        .with_default_level(LevelFilter::INFO)
                        .file_log_settings_builder(log_directory, "tracing-rs.log")
                        .with_rotation_period(rotation_period)
                        .build()
                }))
                .with_otlp_log_exporter((
                    "OTLP_LOG",
                    LevelFilter::DEBUG,
                    telemetry_arguments.otlp_logs,
                ))
                .with_otlp_trace_exporter((
                    "OTLP_TRACE",
                    LevelFilter::DEBUG,
                    telemetry_arguments.otlp_traces,
                ))
                .build()
                .init()?;

            tracing::info!(
                built_info.pkg_version = built_info::PKG_VERSION,
                built_info.git_version = built_info::GIT_VERSION,
                built_info.target = built_info::TARGET,
                built_info.built_time_utc = built_info::BUILT_TIME_UTC,
                built_info.rustc_version = built_info::RUSTC_VERSION,
                "Starting {description}",
                description = built_info::PKG_DESCRIPTION
            );

            let product_config = product_config.load(&[
                "deploy/config-spec/properties.yaml",
                "/etc/stackable/hbase-operator/config-spec/properties.yaml",
            ])?;
            let client = stackable_operator::client::initialize_operator(
                Some(OPERATOR_NAME.to_string()),
                &cluster_info_opts,
            )
            .await?;

            let event_recorder = Arc::new(Recorder::new(client.as_kube_client(), Reporter {
                controller: FULL_HBASE_CONTROLLER_NAME.to_string(),
                instance: None,
            }));

            let hbase_controller = Controller::new(
                watch_namespace.get_api::<DeserializeGuard<v1alpha1::HbaseCluster>>(&client),
                watcher::Config::default(),
            );
            let hbase_store_1 = hbase_controller.store();
            hbase_controller
                .owns(
                    watch_namespace.get_api::<Service>(&client),
                    watcher::Config::default(),
                )
                .owns(
                    watch_namespace.get_api::<StatefulSet>(&client),
                    watcher::Config::default(),
                )
                .shutdown_on_signal()
                .watches(
                    watch_namespace.get_api::<DeserializeGuard<ConfigMap>>(&client),
                    watcher::Config::default(),
                    move |config_map| {
                        hbase_store_1
                            .state()
                            .into_iter()
                            .filter(move |hbase| references_config_map(hbase, &config_map))
                            .map(|hbase| ObjectRef::from_obj(&*hbase))
                    },
                )
                .run(
                    hbase_controller::reconcile_hbase,
                    hbase_controller::error_policy,
                    Arc::new(hbase_controller::Ctx {
                        client: client.clone(),
                        product_config,
                    }),
                )
                .for_each_concurrent(
                    16, // concurrency limit
                    |result| {
                        // The event_recorder needs to be shared across all invocations, so that
                        // events are correctly aggregated
                        let event_recorder = event_recorder.clone();
                        async move {
                            report_controller_reconciled(
                                &event_recorder,
                                FULL_HBASE_CONTROLLER_NAME,
                                &result,
                            )
                            .await;
                        }
                    },
                )
                .await;
        }
    }

    Ok(())
}

fn references_config_map(
    hbase: &DeserializeGuard<v1alpha1::HbaseCluster>,
    config_map: &DeserializeGuard<ConfigMap>,
) -> bool {
    let Ok(hbase) = &hbase.0 else {
        return false;
    };

    hbase.spec.cluster_config.zookeeper_config_map_name == config_map.name_any()
        || hbase.spec.cluster_config.hdfs_config_map_name == config_map.name_any()
        || match hbase.spec.cluster_config.authorization.to_owned() {
            Some(hbase_authorization) => {
                hbase_authorization.opa.config_map_name == config_map.name_any()
            }
            None => false,
        }
}<|MERGE_RESOLUTION|>--- conflicted
+++ resolved
@@ -4,30 +4,17 @@
 use futures::StreamExt;
 use hbase_controller::FULL_HBASE_CONTROLLER_NAME;
 use stackable_operator::{
-<<<<<<< HEAD
-    cli::{Command, ProductOperatorRun},
-    k8s_openapi::api::{
-        apps::v1::StatefulSet,
-        core::v1::{ConfigMap, Service},
-    },
-=======
     YamlSchema,
     cli::{Command, ProductOperatorRun, RollingPeriod},
     k8s_openapi::api::{apps::v1::StatefulSet, core::v1::Service},
->>>>>>> add4a77e
     kube::{
+        ResourceExt,
         core::DeserializeGuard,
         runtime::{
             Controller,
             events::{Recorder, Reporter},
-<<<<<<< HEAD
-            reflector::ObjectRef,
-            watcher, Controller,
-=======
             watcher,
->>>>>>> add4a77e
         },
-        ResourceExt,
     },
     logging::controller::report_controller_reconciled,
     shared::yaml::SerializeOptions,
@@ -137,10 +124,13 @@
             )
             .await?;
 
-            let event_recorder = Arc::new(Recorder::new(client.as_kube_client(), Reporter {
-                controller: FULL_HBASE_CONTROLLER_NAME.to_string(),
-                instance: None,
-            }));
+            let event_recorder = Arc::new(Recorder::new(
+                client.as_kube_client(),
+                Reporter {
+                    controller: FULL_HBASE_CONTROLLER_NAME.to_string(),
+                    instance: None,
+                },
+            ));
 
             let hbase_controller = Controller::new(
                 watch_namespace.get_api::<DeserializeGuard<v1alpha1::HbaseCluster>>(&client),
