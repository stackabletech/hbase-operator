--- conflicted
+++ resolved
@@ -278,24 +278,10 @@
     Ok(())
 }
 
-<<<<<<< HEAD
-fn principal_host_part(hbase: &HbaseCluster) -> Result<String, Error> {
-=======
-pub fn kerberos_container_start_commands(hbase: &HbaseCluster) -> String {
-    if !hbase.has_kerberos_enabled() {
-        return String::new();
-    }
-
-    formatdoc! {"
-        export KERBEROS_REALM=$(grep -oP 'default_realm = \\K.*' /stackable/kerberos/krb5.conf)"
-    }
-}
-
 fn principal_host_part(
     hbase: &HbaseCluster,
     cluster_info: &KubernetesClusterInfo,
 ) -> Result<String, Error> {
->>>>>>> 5c6f2ddb
     let hbase_name = hbase.name_any();
     let hbase_namespace = hbase.namespace().context(ObjectMissingNamespaceSnafu {
         hbase: ObjectRef::from_obj(hbase),
