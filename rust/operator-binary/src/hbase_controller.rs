//! Ensures that `Pod`s are configured and running for each [`HbaseCluster`][v1alpha1]
//!
//! [v1alpha1]: crate::crd::v1alpha1::HbaseCluster
use std::{
    collections::{BTreeMap, HashMap},
    fmt::Write,
    str::FromStr,
    sync::Arc,
};

use const_format::concatcp;
use product_config::{
    types::PropertyNameKind,
    writer::{to_hadoop_xml, to_java_properties_string, PropertiesWriterError},
    ProductConfigManager,
};
use snafu::{OptionExt, ResultExt, Snafu};
<<<<<<< HEAD
=======
use stackable_hbase_crd::{
    merged_env, AnyServiceConfig, Container, HbaseCluster, HbaseClusterStatus, HbaseRole, APP_NAME,
    HBASE_ENV_SH, HBASE_REST_PORT_NAME_HTTP, HBASE_REST_PORT_NAME_HTTPS, HBASE_SITE_XML,
    JVM_SECURITY_PROPERTIES_FILE, SSL_CLIENT_XML, SSL_SERVER_XML,
};
>>>>>>> 4058b98a
use stackable_operator::{
    builder::{
        self,
        configmap::ConfigMapBuilder,
        meta::ObjectMetaBuilder,
        pod::{
            container::ContainerBuilder, resources::ResourceRequirementsBuilder,
            security::PodSecurityContextBuilder, PodBuilder,
        },
    },
    cluster_resources::{ClusterResourceApplyStrategy, ClusterResources},
    commons::{product_image_selection::ResolvedProductImage, rbac::build_rbac_resources},
    k8s_openapi::{
        api::{
            apps::v1::{StatefulSet, StatefulSetSpec},
            core::v1::{
                ConfigMap, ConfigMapVolumeSource, ContainerPort, EnvVar, Probe, Service,
                ServiceAccount, ServicePort, ServiceSpec, TCPSocketAction, Volume,
            },
        },
        apimachinery::pkg::{apis::meta::v1::LabelSelector, util::intstr::IntOrString},
    },
    kube::{
        core::{error_boundary, DeserializeGuard},
        runtime::controller::Action,
        Resource, ResourceExt,
    },
    kvp::{Label, LabelError, Labels, ObjectLabels},
    logging::controller::ReconcilerError,
    memory::{BinaryMultiple, MemoryQuantity},
    product_config_utils::{transform_all_roles_to_config, validate_all_roles_and_groups_config},
    product_logging::{
        self,
        framework::LoggingError,
        spec::{
            ConfigMapLogConfig, ContainerLogConfig, ContainerLogConfigChoice,
            CustomContainerLogConfig,
        },
    },
    role_utils::{GenericRoleConfig, RoleGroupRef},
    status::condition::{
        compute_conditions, operations::ClusterOperationsConditionBuilder,
        statefulset::StatefulSetConditionBuilder,
    },
    time::Duration,
    utils::cluster_info::KubernetesClusterInfo,
};
use strum::{EnumDiscriminants, IntoStaticStr, ParseError};

use crate::{
    config::jvm::{
        construct_global_jvm_args, construct_hbase_heapsize_env,
        construct_role_specific_non_heap_jvm_args,
    },
    crd::{
        merged_env, v1alpha1, Container, HbaseClusterStatus, HbaseConfig, HbaseConfigFragment,
        HbaseRole, APP_NAME, CONFIG_DIR_NAME, HBASE_ENV_SH, HBASE_REST_PORT_NAME_HTTP,
        HBASE_REST_PORT_NAME_HTTPS, HBASE_SITE_XML, JVM_SECURITY_PROPERTIES_FILE, SSL_CLIENT_XML,
        SSL_SERVER_XML,
    },
    discovery::build_discovery_configmap,
    kerberos::{
        self, add_kerberos_pod_config, kerberos_config_properties, kerberos_ssl_client_settings,
        kerberos_ssl_server_settings,
    },
    operations::{graceful_shutdown::add_graceful_shutdown_config, pdb::add_pdbs},
    product_logging::{
        extend_role_group_config_map, resolve_vector_aggregator_address,
        CONTAINERDEBUG_LOG_DIRECTORY, STACKABLE_LOG_DIR,
    },
    security::{self, opa::HbaseOpaConfig},
    zookeeper::{self, ZookeeperConnectionInformation},
    OPERATOR_NAME,
};

pub const HBASE_CONTROLLER_NAME: &str = "hbasecluster";
pub const FULL_HBASE_CONTROLLER_NAME: &str = concatcp!(HBASE_CONTROLLER_NAME, '.', OPERATOR_NAME);
pub const MAX_HBASE_LOG_FILES_SIZE: MemoryQuantity = MemoryQuantity {
    value: 10.0,
    unit: BinaryMultiple::Mebi,
};

// These constants are hard coded in hbase-entrypoint.sh
// You need to change them there too.
const HDFS_DISCOVERY_TMP_DIR: &str = "/stackable/tmp/hdfs";
const HBASE_CONFIG_TMP_DIR: &str = "/stackable/tmp/hbase";
const HBASE_LOG_CONFIG_TMP_DIR: &str = "/stackable/tmp/log_config";

const DOCKER_IMAGE_BASE_NAME: &str = "hbase";
const HBASE_UID: i64 = 1000;

pub struct Ctx {
    pub client: stackable_operator::client::Client,
    pub product_config: ProductConfigManager,
}

#[derive(Snafu, Debug, EnumDiscriminants)]
#[strum_discriminants(derive(IntoStaticStr))]
pub enum Error {
    #[snafu(display("invalid role properties"))]
    RoleProperties { source: stackable_hbase_crd::Error },

    #[snafu(display("missing secret lifetime"))]
    MissingSecretLifetime,

    #[snafu(display("object defines no version"))]
    ObjectHasNoVersion,

    #[snafu(display("object defines no namespace"))]
    ObjectHasNoNamespace,

    #[snafu(display("object defines no master role"))]
    NoMasterRole,

    #[snafu(display("the HBase role [{role}] is missing from spec"))]
    MissingHbaseRole { role: String },

    #[snafu(display("object defines no regionserver role"))]
    NoRegionServerRole,

    #[snafu(display("failed to calculate global service name"))]
    GlobalServiceNameNotFound,

    #[snafu(display("failed to create cluster resources"))]
    CreateClusterResources {
        source: stackable_operator::cluster_resources::Error,
    },

    #[snafu(display("failed to delete orphaned resources"))]
    DeleteOrphanedResources {
        source: stackable_operator::cluster_resources::Error,
    },

    #[snafu(display("failed to apply global Service"))]
    ApplyRoleService {
        source: stackable_operator::cluster_resources::Error,
    },

    #[snafu(display("failed to apply Service for {}", rolegroup))]
    ApplyRoleGroupService {
        source: stackable_operator::cluster_resources::Error,
        rolegroup: RoleGroupRef<v1alpha1::HbaseCluster>,
    },

    #[snafu(display("failed to apply discovery configmap"))]
    ApplyDiscoveryConfigMap {
        source: stackable_operator::cluster_resources::Error,
    },

    #[snafu(display("failed to build discovery configmap"))]
    BuildDiscoveryConfigMap { source: super::discovery::Error },

    #[snafu(display("failed to build ConfigMap for {}", rolegroup))]
    BuildRoleGroupConfig {
        source: stackable_operator::builder::configmap::Error,
        rolegroup: RoleGroupRef<v1alpha1::HbaseCluster>,
    },

    #[snafu(display("failed to apply ConfigMap for {}", rolegroup))]
    ApplyRoleGroupConfig {
        source: stackable_operator::cluster_resources::Error,
        rolegroup: RoleGroupRef<v1alpha1::HbaseCluster>,
    },

    #[snafu(display("failed to apply StatefulSet for {}", rolegroup))]
    ApplyRoleGroupStatefulSet {
        source: stackable_operator::cluster_resources::Error,
        rolegroup: RoleGroupRef<v1alpha1::HbaseCluster>,
    },

    #[snafu(display("failed to generate product config"))]
    GenerateProductConfig {
        source: stackable_operator::product_config_utils::Error,
    },

    #[snafu(display("invalid product config"))]
    InvalidProductConfig {
        source: stackable_operator::product_config_utils::Error,
    },

    #[snafu(display("failed to retrieve zookeeper connection information"))]
    RetrieveZookeeperConnectionInformation { source: zookeeper::Error },

    #[snafu(display("object is missing metadata to build owner reference"))]
    ObjectMissingMetadataForOwnerRef {
        source: stackable_operator::builder::meta::Error,
    },

    #[snafu(display("no configmap_name for {cm_name} discovery is configured"))]
    MissingConfigMap {
        source: stackable_operator::builder::meta::Error,
        cm_name: String,
    },

    #[snafu(display("failed to retrieve the entry {entry} for config map {cm_name}"))]
    MissingConfigMapEntry {
        entry: &'static str,
        cm_name: String,
    },

    #[snafu(display("failed to patch service account"))]
    ApplyServiceAccount {
        source: stackable_operator::cluster_resources::Error,
    },

    #[snafu(display("failed to patch role binding"))]
    ApplyRoleBinding {
        source: stackable_operator::cluster_resources::Error,
    },

    #[snafu(display("could not parse Hbase role [{role}]"))]
    UnidentifiedHbaseRole {
        source: strum::ParseError,
        role: String,
    },

    #[snafu(display("failed to retrieve Hbase role group: {source}"))]
    UnidentifiedHbaseRoleGroup { source: crate::crd::Error },

    #[snafu(display("failed to resolve and merge config for role and role group"))]
    FailedToResolveConfig { source: crate::crd::Error },

    #[snafu(display("failed to resolve the Vector aggregator address"))]
    ResolveVectorAggregatorAddress {
        source: crate::product_logging::Error,
    },

    #[snafu(display("failed to add the logging configuration to the ConfigMap [{cm_name}]"))]
    InvalidLoggingConfig {
        source: crate::product_logging::Error,
        cm_name: String,
    },

    #[snafu(display("failed to add kerberos config"))]
    AddKerberosConfig { source: kerberos::Error },

    #[snafu(display("failed to update status"))]
    ApplyStatus {
        source: stackable_operator::client::Error,
    },

    #[snafu(display("failed to build RBAC resources"))]
    BuildRbacResources {
        source: stackable_operator::commons::rbac::Error,
    },

    #[snafu(display(
        "failed to serialize [{JVM_SECURITY_PROPERTIES_FILE}] for {}",
        rolegroup
    ))]
    SerializeJvmSecurity {
        source: PropertiesWriterError,
        rolegroup: RoleGroupRef<v1alpha1::HbaseCluster>,
    },

    #[snafu(display("failed to create PodDisruptionBudget"))]
    FailedToCreatePdb {
        source: crate::operations::pdb::Error,
    },

    #[snafu(display("failed to configure graceful shutdown"))]
    GracefulShutdown {
        source: crate::operations::graceful_shutdown::Error,
    },

    #[snafu(display("failed to build label"))]
    BuildLabel { source: LabelError },

    #[snafu(display("failed to build object meta data"))]
    ObjectMeta {
        source: stackable_operator::builder::meta::Error,
    },

    #[snafu(display("invalid OPA configuration"))]
    InvalidOpaConfig { source: security::opa::Error },

    #[snafu(display("unknown role [{role}]"))]
    UnknownHbaseRole { source: ParseError, role: String },

    #[snafu(display("authorization is only supported from HBase 2.6 onwards"))]
    AuthorizationNotSupported,

    #[snafu(display("failed to configure logging"))]
    ConfigureLogging { source: LoggingError },

    #[snafu(display("failed to add needed volume"))]
    AddVolume { source: builder::pod::Error },

    #[snafu(display("failed to add needed volumeMount"))]
    AddVolumeMount {
        source: builder::pod::container::Error,
    },

    #[snafu(display("HBaseCluster object is invalid"))]
    InvalidHBaseCluster {
        source: error_boundary::InvalidObject,
    },

    #[snafu(display("failed to construct HBASE_HEAPSIZE env variable"))]
    ConstructHbaseHeapsizeEnv { source: crate::config::jvm::Error },

    #[snafu(display("failed to construct JVM arguments"))]
    ConstructJvmArgument { source: crate::config::jvm::Error },
}

type Result<T, E = Error> = std::result::Result<T, E>;

impl ReconcilerError for Error {
    fn category(&self) -> &'static str {
        ErrorDiscriminants::from(self).into()
    }
}

pub async fn reconcile_hbase(
    hbase: Arc<DeserializeGuard<v1alpha1::HbaseCluster>>,
    ctx: Arc<Ctx>,
) -> Result<Action> {
    tracing::info!("Starting reconcile");

    let hbase = hbase
        .0
        .as_ref()
        .map_err(error_boundary::InvalidObject::clone)
        .context(InvalidHBaseClusterSnafu)?;

    let client = &ctx.client;

    validate_cr(hbase)?;

    let resolved_product_image = hbase
        .spec
        .image
        .resolve(DOCKER_IMAGE_BASE_NAME, crate::built_info::PKG_VERSION);
    let zookeeper_connection_information = ZookeeperConnectionInformation::retrieve(hbase, client)
        .await
        .context(RetrieveZookeeperConnectionInformationSnafu)?;

    let vector_aggregator_address = resolve_vector_aggregator_address(hbase, client)
        .await
        .context(ResolveVectorAggregatorAddressSnafu)?;

    let roles = hbase.build_role_properties().context(RolePropertiesSnafu)?;

    let validated_config = validate_all_roles_and_groups_config(
        &resolved_product_image.app_version_label,
        &transform_all_roles_to_config(hbase, roles).context(GenerateProductConfigSnafu)?,
        &ctx.product_config,
        false,
        false,
    )
    .context(InvalidProductConfigSnafu)?;

    let hbase_opa_config = match &hbase.spec.cluster_config.authorization {
        Some(opa_config) => Some(
            HbaseOpaConfig::from_opa_config(client, hbase, opa_config)
                .await
                .context(InvalidOpaConfigSnafu)?,
        ),
        None => None,
    };

    let mut cluster_resources = ClusterResources::new(
        APP_NAME,
        OPERATOR_NAME,
        HBASE_CONTROLLER_NAME,
        &hbase.object_ref(&()),
        ClusterResourceApplyStrategy::from(&hbase.spec.cluster_operation),
    )
    .context(CreateClusterResourcesSnafu)?;

    let region_server_role_service =
        build_region_server_role_service(hbase, &resolved_product_image)?;
    cluster_resources
        .add(client, region_server_role_service)
        .await
        .context(ApplyRoleServiceSnafu)?;

    // discovery config map
    let discovery_cm = build_discovery_configmap(
        hbase,
        &client.kubernetes_cluster_info,
        &zookeeper_connection_information,
        &resolved_product_image,
    )
    .context(BuildDiscoveryConfigMapSnafu)?;
    cluster_resources
        .add(client, discovery_cm)
        .await
        .context(ApplyDiscoveryConfigMapSnafu)?;

    let (rbac_sa, rbac_rolebinding) = build_rbac_resources(
        hbase,
        APP_NAME,
        cluster_resources
            .get_required_labels()
            .context(BuildLabelSnafu)?,
    )
    .context(BuildRbacResourcesSnafu)?;
    cluster_resources
        .add(client, rbac_sa.clone())
        .await
        .context(ApplyServiceAccountSnafu)?;
    cluster_resources
        .add(client, rbac_rolebinding)
        .await
        .context(ApplyRoleBindingSnafu)?;

    let mut ss_cond_builder = StatefulSetConditionBuilder::default();

    for (role_name, group_config) in validated_config.iter() {
        let hbase_role = HbaseRole::from_str(role_name).context(UnidentifiedHbaseRoleSnafu {
            role: role_name.to_string(),
        })?;
        for (rolegroup_name, rolegroup_config) in group_config.iter() {
            let rolegroup = hbase.server_rolegroup_ref(role_name, rolegroup_name);

            let merged_config = hbase
                .merged_config(
                    &hbase_role,
                    &rolegroup.role_group,
                    &hbase.spec.cluster_config.hdfs_config_map_name,
                )
                .context(FailedToResolveConfigSnafu)?;

            let rg_service =
                build_rolegroup_service(hbase, &hbase_role, &rolegroup, &resolved_product_image)?;
            let rg_configmap = build_rolegroup_config_map(
                hbase,
                &client.kubernetes_cluster_info,
                &rolegroup,
                rolegroup_config,
                &zookeeper_connection_information,
                &merged_config,
                &resolved_product_image,
                hbase_opa_config.as_ref(),
                vector_aggregator_address.as_deref(),
            )?;
            let rg_statefulset = build_rolegroup_statefulset(
                hbase,
                &client.kubernetes_cluster_info,
                &hbase_role,
                &rolegroup,
                rolegroup_config,
                &merged_config,
                &resolved_product_image,
                &rbac_sa,
            )?;
            cluster_resources
                .add(client, rg_service)
                .await
                .with_context(|_| ApplyRoleGroupServiceSnafu {
                    rolegroup: rolegroup.clone(),
                })?;
            cluster_resources
                .add(client, rg_configmap)
                .await
                .with_context(|_| ApplyRoleGroupConfigSnafu {
                    rolegroup: rolegroup.clone(),
                })?;
            ss_cond_builder.add(
                cluster_resources
                    .add(client, rg_statefulset)
                    .await
                    .with_context(|_| ApplyRoleGroupStatefulSetSnafu {
                        rolegroup: rolegroup.clone(),
                    })?,
            );
        }

        let role_config = hbase.role_config(&hbase_role);
        if let Some(GenericRoleConfig {
            pod_disruption_budget: pdb,
        }) = role_config
        {
            add_pdbs(pdb, hbase, &hbase_role, client, &mut cluster_resources)
                .await
                .context(FailedToCreatePdbSnafu)?;
        }
    }

    let cluster_operation_cond_builder =
        ClusterOperationsConditionBuilder::new(&hbase.spec.cluster_operation);

    let status = HbaseClusterStatus {
        conditions: compute_conditions(hbase, &[&ss_cond_builder, &cluster_operation_cond_builder]),
    };

    cluster_resources
        .delete_orphaned_resources(client)
        .await
        .context(DeleteOrphanedResourcesSnafu)?;
    client
        .apply_patch_status(OPERATOR_NAME, hbase, &status)
        .await
        .context(ApplyStatusSnafu)?;

    Ok(Action::await_change())
}

/// The server-role service is the primary endpoint that should be used by clients that do not perform internal load balancing,
/// including targets outside of the cluster.
pub fn build_region_server_role_service(
    hbase: &v1alpha1::HbaseCluster,
    resolved_product_image: &ResolvedProductImage,
) -> Result<Service> {
    let role = HbaseRole::RegionServer;
    let role_name = role.to_string();
    let role_svc_name = hbase
        .server_role_service_name()
        .context(GlobalServiceNameNotFoundSnafu)?;
    let ports = hbase
        .ports(&role, &resolved_product_image.product_version)
        .into_iter()
        .map(|(name, value)| ServicePort {
            name: Some(name),
            port: i32::from(value),
            protocol: Some("TCP".to_string()),
            ..ServicePort::default()
        })
        .collect();

    let metadata = ObjectMetaBuilder::new()
        .name_and_namespace(hbase)
        .name(&role_svc_name)
        .ownerreference_from_resource(hbase, None, Some(true))
        .context(ObjectMissingMetadataForOwnerRefSnafu)?
        .with_recommended_labels(build_recommended_labels(
            hbase,
            &resolved_product_image.app_version_label,
            &role_name,
            "global",
        ))
        .context(ObjectMetaSnafu)?
        .build();

    let service_selector_labels =
        Labels::role_selector(hbase, APP_NAME, &role_name).context(BuildLabelSnafu)?;

    let service_spec = ServiceSpec {
        type_: Some(hbase.spec.cluster_config.listener_class.k8s_service_type()),
        ports: Some(ports),
        selector: Some(service_selector_labels.into()),
        ..ServiceSpec::default()
    };

    Ok(Service {
        metadata,
        spec: Some(service_spec),
        status: None,
    })
}

/// The rolegroup [`ConfigMap`] configures the rolegroup based on the configuration given by the administrator
#[allow(clippy::too_many_arguments)]
fn build_rolegroup_config_map(
    hbase: &v1alpha1::HbaseCluster,
    cluster_info: &KubernetesClusterInfo,
<<<<<<< HEAD
    role: &Role<HbaseConfigFragment, GenericRoleConfig, JavaCommonConfig>,
    rolegroup: &RoleGroupRef<v1alpha1::HbaseCluster>,
=======
    rolegroup: &RoleGroupRef<HbaseCluster>,
>>>>>>> 4058b98a
    rolegroup_config: &HashMap<PropertyNameKind, BTreeMap<String, String>>,
    zookeeper_connection_information: &ZookeeperConnectionInformation,
    merged_config: &AnyServiceConfig,
    resolved_product_image: &ResolvedProductImage,
    hbase_opa_config: Option<&HbaseOpaConfig>,
    vector_aggregator_address: Option<&str>,
) -> Result<ConfigMap, Error> {
    let mut hbase_site_xml = String::new();
    let mut hbase_env_sh = String::new();
    let mut ssl_server_xml = String::new();
    let mut ssl_client_xml = String::new();

    let hbase_role =
        HbaseRole::from_str(rolegroup.role.as_ref()).with_context(|_| UnknownHbaseRoleSnafu {
            role: rolegroup.role.clone(),
        })?;

    for (property_name_kind, config) in rolegroup_config {
        match property_name_kind {
            PropertyNameKind::File(file_name) if file_name == HBASE_SITE_XML => {
                let mut hbase_site_config = BTreeMap::new();
                hbase_site_config.extend(zookeeper_connection_information.as_hbase_settings());
                hbase_site_config.extend(
                    kerberos_config_properties(hbase, cluster_info)
                        .context(AddKerberosConfigSnafu)?,
                );
                hbase_site_config
                    .extend(hbase_opa_config.map_or(vec![], |config| config.hbase_site_config()));

                // configOverride come last
                hbase_site_config.extend(config.clone());
                hbase_site_xml = to_hadoop_xml(
                    hbase_site_config
                        .into_iter()
                        .map(|(k, v)| (k, Some(v)))
                        .collect::<BTreeMap<_, _>>()
                        .iter(),
                );
            }
            PropertyNameKind::File(file_name) if file_name == HBASE_ENV_SH => {
                let mut hbase_env_config = build_hbase_env_sh(
                    hbase,
                    merged_config,
                    &hbase_role,
                    &rolegroup.role_group,
                    &resolved_product_image.product_version,
                )?;

                // configOverride come last
                hbase_env_config.extend(config.clone());
                hbase_env_sh = write_hbase_env_sh(hbase_env_config.iter());
            }
            PropertyNameKind::File(file_name) if file_name == SSL_SERVER_XML => {
                let mut config_opts = BTreeMap::new();
                config_opts.extend(kerberos_ssl_server_settings(hbase));

                // configOverride come last
                config_opts.extend(config.clone());
                ssl_server_xml = to_hadoop_xml(
                    config_opts
                        .into_iter()
                        .map(|(k, v)| (k, Some(v)))
                        .collect::<BTreeMap<_, _>>()
                        .iter(),
                );
            }
            PropertyNameKind::File(file_name) if file_name == SSL_CLIENT_XML => {
                let mut config_opts = BTreeMap::new();
                config_opts.extend(kerberos_ssl_client_settings(hbase));

                // configOverride come last
                config_opts.extend(config.clone());
                ssl_client_xml = to_hadoop_xml(
                    config_opts
                        .into_iter()
                        .map(|(k, v)| (k, Some(v)))
                        .collect::<BTreeMap<_, _>>()
                        .iter(),
                );
            }
            _ => {}
        }
    }

    let jvm_sec_props: BTreeMap<String, Option<String>> = rolegroup_config
        .get(&PropertyNameKind::File(
            JVM_SECURITY_PROPERTIES_FILE.to_string(),
        ))
        .cloned()
        .unwrap_or_default()
        .into_iter()
        .map(|(k, v)| (k, Some(v)))
        .collect();
    let jvm_sec_props = to_java_properties_string(jvm_sec_props.iter()).with_context(|_| {
        SerializeJvmSecuritySnafu {
            rolegroup: rolegroup.clone(),
        }
    })?;

    let mut builder = ConfigMapBuilder::new();

    let cm_metadata = ObjectMetaBuilder::new()
        .name_and_namespace(hbase)
        .name(rolegroup.object_name())
        .ownerreference_from_resource(hbase, None, Some(true))
        .context(ObjectMissingMetadataForOwnerRefSnafu)?
        .with_recommended_labels(build_recommended_labels(
            hbase,
            &resolved_product_image.app_version_label,
            &rolegroup.role,
            &rolegroup.role_group,
        ))
        .context(ObjectMetaSnafu)?
        .build();

    builder
        .metadata(cm_metadata)
        .add_data(HBASE_SITE_XML, hbase_site_xml)
        .add_data(HBASE_ENV_SH, hbase_env_sh)
        .add_data(JVM_SECURITY_PROPERTIES_FILE, jvm_sec_props);

    // HBase does not like empty config files:
    // Caused by: com.ctc.wstx.exc.WstxEOFException: Unexpected EOF in prolog at [row,col,system-id]: [1,0,"file:/stackable/conf/ssl-server.xml"]
    if !ssl_server_xml.is_empty() {
        builder.add_data(SSL_SERVER_XML, ssl_server_xml);
    }
    if !ssl_client_xml.is_empty() {
        builder.add_data(SSL_CLIENT_XML, ssl_client_xml);
    }

    extend_role_group_config_map(
        rolegroup,
        vector_aggregator_address,
        merged_config.logging(),
        &mut builder,
        &resolved_product_image.product_version,
    )
    .context(InvalidLoggingConfigSnafu {
        cm_name: rolegroup.object_name(),
    })?;

    builder.build().map_err(|e| Error::BuildRoleGroupConfig {
        source: e,
        rolegroup: rolegroup.clone(),
    })
}

/// The rolegroup [`Service`] is a headless service that allows direct access to the instances of a certain rolegroup
///
/// This is mostly useful for internal communication between peers, or for clients that perform client-side load balancing.
fn build_rolegroup_service(
    hbase: &v1alpha1::HbaseCluster,
    hbase_role: &HbaseRole,
    rolegroup: &RoleGroupRef<v1alpha1::HbaseCluster>,
    resolved_product_image: &ResolvedProductImage,
) -> Result<Service> {
    let ports = hbase
        .ports(hbase_role, &resolved_product_image.product_version)
        .into_iter()
        .map(|(name, value)| ServicePort {
            name: Some(name),
            port: i32::from(value),
            protocol: Some("TCP".to_string()),
            ..ServicePort::default()
        })
        .collect();

    let prometheus_label =
        Label::try_from(("prometheus.io/scrape", "true")).context(BuildLabelSnafu)?;

    let metadata = ObjectMetaBuilder::new()
        .name_and_namespace(hbase)
        .name(rolegroup.object_name())
        .ownerreference_from_resource(hbase, None, Some(true))
        .context(ObjectMissingMetadataForOwnerRefSnafu)?
        .with_recommended_labels(build_recommended_labels(
            hbase,
            &resolved_product_image.app_version_label,
            &rolegroup.role,
            &rolegroup.role_group,
        ))
        .context(ObjectMetaSnafu)?
        .with_label(prometheus_label)
        .build();

    let service_selector =
        Labels::role_group_selector(hbase, APP_NAME, &rolegroup.role, &rolegroup.role_group)
            .context(BuildLabelSnafu)?;

    let service_spec = ServiceSpec {
        // Internal communication does not need to be exposed
        type_: Some("ClusterIP".to_string()),
        cluster_ip: Some("None".to_string()),
        ports: Some(ports),
        selector: Some(service_selector.into()),
        publish_not_ready_addresses: Some(true),
        ..ServiceSpec::default()
    };

    Ok(Service {
        metadata,
        spec: Some(service_spec),
        status: None,
    })
}

/// The rolegroup [`StatefulSet`] runs the rolegroup, as configured by the administrator.
///
/// The [`Pod`](`stackable_operator::k8s_openapi::api::core::v1::Pod`)s are accessible through the corresponding [`Service`] (from [`build_rolegroup_service`]).
#[allow(clippy::too_many_arguments)]
fn build_rolegroup_statefulset(
<<<<<<< HEAD
    hbase: &v1alpha1::HbaseCluster,
=======
    hbase: &HbaseCluster,
    cluster_info: &KubernetesClusterInfo,
>>>>>>> 4058b98a
    hbase_role: &HbaseRole,
    rolegroup_ref: &RoleGroupRef<v1alpha1::HbaseCluster>,
    rolegroup_config: &HashMap<PropertyNameKind, BTreeMap<String, String>>,
    merged_config: &AnyServiceConfig,
    resolved_product_image: &ResolvedProductImage,
    service_account: &ServiceAccount,
) -> Result<StatefulSet> {
    let hbase_version = &resolved_product_image.app_version_label;

    let ports = hbase
        .ports(hbase_role, &resolved_product_image.product_version)
        .into_iter()
        .map(|(name, value)| ContainerPort {
            name: Some(name),
            container_port: i32::from(value),
            protocol: Some("TCP".to_string()),
            ..ContainerPort::default()
        })
        .collect();

    let probe_template = match hbase_role {
        HbaseRole::Master => Probe {
            tcp_socket: Some(TCPSocketAction {
                port: IntOrString::String("master".to_string()),
                ..TCPSocketAction::default()
            }),
            ..Probe::default()
        },
        HbaseRole::RegionServer => Probe {
            tcp_socket: Some(TCPSocketAction {
                port: IntOrString::String("regionserver".to_string()),
                ..TCPSocketAction::default()
            }),
            ..Probe::default()
        },
        HbaseRole::RestServer => Probe {
            // We cant use HTTPGetAction, as it returns a 401 in case kerberos is enabled, and there is currently no way
            // to tell Kubernetes an 401 is healthy. As an alternative we run curl ourselves and check the http status
            // code there.
            tcp_socket: Some(TCPSocketAction {
                port: IntOrString::String(
                    if hbase.has_https_enabled() {
                        HBASE_REST_PORT_NAME_HTTPS
                    } else {
                        HBASE_REST_PORT_NAME_HTTP
                    }
                    .to_string(),
                ),
                ..TCPSocketAction::default()
            }),
            ..Probe::default()
        },
    };

    let startup_probe = Probe {
        failure_threshold: Some(120),
        initial_delay_seconds: Some(4),
        period_seconds: Some(5),
        timeout_seconds: Some(3),
        ..probe_template.clone()
    };
    let liveness_probe = Probe {
        failure_threshold: Some(3),
        period_seconds: Some(10),
        timeout_seconds: Some(3),
        ..probe_template.clone()
    };
    let readiness_probe = Probe {
        failure_threshold: Some(1),
        period_seconds: Some(10),
        timeout_seconds: Some(2),
        ..probe_template
    };

    let mut merged_env = merged_env(rolegroup_config.get(&PropertyNameKind::Env));
    // This env var is set for all roles to avoid bash's "unbound variable" errors
    merged_env.extend([
        EnvVar {
            name: "REGION_MOVER_OPTS".to_string(),
            value: Some(merged_config.region_mover_args()),
            ..EnvVar::default()
        },
        EnvVar {
            name: "RUN_REGION_MOVER".to_string(),
            value: Some(merged_config.run_region_mover().to_string()),
            ..EnvVar::default()
        },
        EnvVar {
            name: "STACKABLE_LOG_DIR".to_string(),
            value: Some(STACKABLE_LOG_DIR.to_string()),
            ..EnvVar::default()
        },
    ]);

    let mut hbase_container = ContainerBuilder::new("hbase").expect("ContainerBuilder not created");
    hbase_container
        .image_from_product_image(resolved_product_image)
        .command(vec!["/stackable/hbase/bin/hbase-entrypoint.sh".to_string()])
        .args(vec![
            hbase_role.cli_role_name(),
            hbase_service_domain_name(hbase, rolegroup_ref, cluster_info)?,
            hbase.service_port(hbase_role).to_string(),
        ])
        .add_env_vars(merged_env)
        // Needed for the `containerdebug` process to log it's tracing information to.
        .add_env_var(
            "CONTAINERDEBUG_LOG_DIRECTORY",
            &*CONTAINERDEBUG_LOG_DIRECTORY,
        )
        .add_volume_mount("hbase-config", HBASE_CONFIG_TMP_DIR)
        .context(AddVolumeMountSnafu)?
        .add_volume_mount("hdfs-discovery", HDFS_DISCOVERY_TMP_DIR)
        .context(AddVolumeMountSnafu)?
        .add_volume_mount("log-config", HBASE_LOG_CONFIG_TMP_DIR)
        .context(AddVolumeMountSnafu)?
        .add_volume_mount("log", STACKABLE_LOG_DIR)
        .context(AddVolumeMountSnafu)?
        .add_container_ports(ports)
        .resources(merged_config.resources().clone().into())
        .startup_probe(startup_probe)
        .liveness_probe(liveness_probe)
        .readiness_probe(readiness_probe);

    let mut pod_builder = PodBuilder::new();

    let pb_metadata = ObjectMetaBuilder::new()
        .with_recommended_labels(build_recommended_labels(
            hbase,
            hbase_version,
            &rolegroup_ref.role,
            &rolegroup_ref.role_group,
        ))
        .context(ObjectMetaSnafu)?
        .build();

    pod_builder
        .metadata(pb_metadata)
        .image_pull_secrets_from_product_image(resolved_product_image)
        .affinity(merged_config.affinity())
        .add_volume(stackable_operator::k8s_openapi::api::core::v1::Volume {
            name: "hbase-config".to_string(),
            config_map: Some(ConfigMapVolumeSource {
                name: rolegroup_ref.object_name(),
                ..Default::default()
            }),
            ..Default::default()
        })
        .context(AddVolumeSnafu)?
        .add_volume(stackable_operator::k8s_openapi::api::core::v1::Volume {
            name: "hdfs-discovery".to_string(),
            config_map: Some(ConfigMapVolumeSource {
                name: hbase.spec.cluster_config.hdfs_config_map_name.clone(),
                ..Default::default()
            }),
            ..Default::default()
        })
        .context(AddVolumeSnafu)?
        .add_empty_dir_volume(
            "log",
            Some(product_logging::framework::calculate_log_volume_size_limit(
                &[MAX_HBASE_LOG_FILES_SIZE],
            )),
        )
        .context(AddVolumeSnafu)?
        .service_account_name(service_account.name_any())
        .security_context(
            PodSecurityContextBuilder::new()
                .run_as_user(HBASE_UID)
                .run_as_group(0)
                .fs_group(1000)
                .build(),
        );

    if let Some(ContainerLogConfig {
        choice:
            Some(ContainerLogConfigChoice::Custom(CustomContainerLogConfig {
                custom: ConfigMapLogConfig { config_map },
            })),
    }) = merged_config.logging().containers.get(&Container::Hbase)
    {
        pod_builder
            .add_volume(Volume {
                name: "log-config".to_string(),
                config_map: Some(ConfigMapVolumeSource {
                    name: config_map.into(),
                    ..ConfigMapVolumeSource::default()
                }),
                ..Volume::default()
            })
            .context(AddVolumeSnafu)?;
    } else {
        pod_builder
            .add_volume(Volume {
                name: "log-config".to_string(),
                config_map: Some(ConfigMapVolumeSource {
                    name: rolegroup_ref.object_name(),
                    ..ConfigMapVolumeSource::default()
                }),
                ..Volume::default()
            })
            .context(AddVolumeSnafu)?;
    }

    add_graceful_shutdown_config(merged_config, &mut pod_builder).context(GracefulShutdownSnafu)?;
    if hbase.has_kerberos_enabled() {
        add_kerberos_pod_config(
            hbase,
            &mut hbase_container,
            &mut pod_builder,
            merged_config
                .requested_secret_lifetime()
                .context(MissingSecretLifetimeSnafu)?,
        )
        .context(AddKerberosConfigSnafu)?;
    }
    pod_builder.add_container(hbase_container.build());

    // Vector sidecar shall be the last container in the list
    if merged_config.logging().enable_vector_agent {
        pod_builder.add_container(
            product_logging::framework::vector_container(
                resolved_product_image,
                "hbase-config",
                "log",
                merged_config.logging().containers.get(&Container::Vector),
                ResourceRequirementsBuilder::new()
                    .with_cpu_request("250m")
                    .with_cpu_limit("500m")
                    .with_memory_request("128Mi")
                    .with_memory_limit("128Mi")
                    .build(),
            )
            .context(ConfigureLoggingSnafu)?,
        );
    }

    let mut pod_template = pod_builder.build_template();
    hbase.merge_pod_overrides(&mut pod_template, hbase_role, rolegroup_ref);

    let metadata = ObjectMetaBuilder::new()
        .name_and_namespace(hbase)
        .name(rolegroup_ref.object_name())
        .ownerreference_from_resource(hbase, None, Some(true))
        .context(ObjectMissingMetadataForOwnerRefSnafu)?
        .with_recommended_labels(build_recommended_labels(
            hbase,
            hbase_version,
            &rolegroup_ref.role,
            &rolegroup_ref.role_group,
        ))
        .context(ObjectMetaSnafu)?
        .build();

    let statefulset_match_labels = Labels::role_group_selector(
        hbase,
        APP_NAME,
        &rolegroup_ref.role,
        &rolegroup_ref.role_group,
    )
    .context(BuildLabelSnafu)?;

    let statefulset_spec = StatefulSetSpec {
        pod_management_policy: Some("Parallel".to_string()),
        replicas: hbase.replicas(hbase_role, rolegroup_ref),
        selector: LabelSelector {
            match_labels: Some(statefulset_match_labels.into()),
            ..LabelSelector::default()
        },
        service_name: rolegroup_ref.object_name(),
        template: pod_template,
        ..StatefulSetSpec::default()
    };

    Ok(StatefulSet {
        metadata,
        spec: Some(statefulset_spec),
        status: None,
    })
}

<<<<<<< HEAD
// The result type is only defined once, there is no value in extracting it into a type definition.
#[allow(clippy::type_complexity)]
fn build_roles(
    hbase: &v1alpha1::HbaseCluster,
) -> Result<
    HashMap<
        String,
        (
            Vec<PropertyNameKind>,
            Role<HbaseConfigFragment, GenericRoleConfig, JavaCommonConfig>,
        ),
    >,
> {
    let config_types = vec![
        PropertyNameKind::Env,
        PropertyNameKind::File(HBASE_ENV_SH.to_string()),
        PropertyNameKind::File(HBASE_SITE_XML.to_string()),
        PropertyNameKind::File(SSL_SERVER_XML.to_string()),
        PropertyNameKind::File(SSL_CLIENT_XML.to_string()),
        PropertyNameKind::File(JVM_SECURITY_PROPERTIES_FILE.to_string()),
    ];

    let mut roles = HashMap::from([
        (
            HbaseRole::Master.to_string(),
            (
                config_types.to_owned(),
                hbase
                    .get_role(&HbaseRole::Master)
                    .cloned()
                    .context(NoMasterRoleSnafu)?,
            ),
        ),
        (
            HbaseRole::RegionServer.to_string(),
            (
                config_types.to_owned(),
                hbase
                    .get_role(&HbaseRole::RegionServer)
                    .cloned()
                    .context(NoRegionServerRoleSnafu)?,
            ),
        ),
    ]);

    if let Some(rest_servers) = hbase.get_role(&HbaseRole::RestServer) {
        roles.insert(
            HbaseRole::RestServer.to_string(),
            (config_types, rest_servers.to_owned()),
        );
    }

    Ok(roles)
}

=======
>>>>>>> 4058b98a
fn write_hbase_env_sh<'a, T>(properties: T) -> String
where
    T: Iterator<Item = (&'a String, &'a String)>,
{
    properties.fold(String::new(), |mut output, (variable, value)| {
        let _ = writeln!(output, "export {variable}=\"{value}\"");
        output
    })
}

pub fn error_policy(
    _obj: Arc<DeserializeGuard<v1alpha1::HbaseCluster>>,
    error: &Error,
    _ctx: Arc<Ctx>,
) -> Action {
    match error {
        // root object is invalid, will be requed when modified
        Error::InvalidHBaseCluster { .. } => Action::await_change(),
        _ => Action::requeue(*Duration::from_secs(5)),
    }
}

pub fn build_recommended_labels<'a>(
    owner: &'a v1alpha1::HbaseCluster,
    app_version: &'a str,
    role: &'a str,
    role_group: &'a str,
) -> ObjectLabels<'a, v1alpha1::HbaseCluster> {
    ObjectLabels {
        owner,
        app_name: APP_NAME,
        app_version,
        operator_name: OPERATOR_NAME,
        controller_name: HBASE_CONTROLLER_NAME,
        role,
        role_group,
    }
}

/// The content of the HBase `hbase-env.sh` file.
fn build_hbase_env_sh(
<<<<<<< HEAD
    hbase: &v1alpha1::HbaseCluster,
    merged_config: &HbaseConfig,
=======
    hbase: &HbaseCluster,
    merged_config: &AnyServiceConfig,
>>>>>>> 4058b98a
    hbase_role: &HbaseRole,
    role_group: &str,
    product_version: &str,
) -> Result<BTreeMap<String, String>, Error> {
    let mut result = BTreeMap::new();

    result.insert("HBASE_MANAGES_ZK".to_string(), "false".to_string());

    result.insert(
        "HBASE_HEAPSIZE".to_owned(),
        construct_hbase_heapsize_env(merged_config).context(ConstructHbaseHeapsizeEnvSnafu)?,
    );
    result.insert(
        "HBASE_OPTS".to_owned(),
        construct_global_jvm_args(hbase.has_kerberos_enabled()),
    );
    let role_specific_non_heap_jvm_args =
        construct_role_specific_non_heap_jvm_args(hbase, hbase_role, role_group, product_version)
            .context(ConstructJvmArgumentSnafu)?;
    match hbase_role {
        HbaseRole::Master => {
            result.insert(
                "HBASE_MASTER_OPTS".to_string(),
                role_specific_non_heap_jvm_args,
            );
        }
        HbaseRole::RegionServer => {
            result.insert(
                "HBASE_REGIONSERVER_OPTS".to_string(),
                role_specific_non_heap_jvm_args,
            );
        }
        HbaseRole::RestServer => {
            result.insert(
                "HBASE_REST_OPTS".to_string(),
                role_specific_non_heap_jvm_args,
            );
        }
    }

    Ok(result)
}

/// Ensures that no authorization is configured for HBase versions that do not support it.
/// In the future, such validations should be moved to the CRD CEL rules which are much more flexible
/// and have to added benefit that invalid CRs are rejected by the API server.
/// A requirement for this is that the minimum supported Kubernetes version is 1.29.
fn validate_cr(hbase: &v1alpha1::HbaseCluster) -> Result<()> {
    tracing::info!("Begin CR validation");

    let hbase_version = hbase.spec.image.product_version();
    let authorization = hbase.spec.cluster_config.authorization.is_some();

    if hbase_version.starts_with("2.4") && authorization {
        tracing::error!("Invalid custom resource");
        return Err(Error::AuthorizationNotSupported);
    }
    tracing::info!("End CR validation");
    Ok(())
}

/// Build the domain name of an HBase service pod.
/// The hbase-entrypoint.sh script uses this to build the fully qualified name of a pod
/// by appending it to the `HOSTNAME` environment variable.
/// This name is required by the RegionMover to function properly.
fn hbase_service_domain_name(
    hbase: &HbaseCluster,
    rolegroup_ref: &RoleGroupRef<HbaseCluster>,
    cluster_info: &KubernetesClusterInfo,
) -> Result<String, Error> {
    let hbase_cluster_name = rolegroup_ref.object_name();
    let pod_namespace = hbase
        .metadata
        .namespace
        .clone()
        .context(ObjectHasNoNamespaceSnafu)?;
    let cluster_domain = &cluster_info.cluster_domain;

    Ok(format!(
        "{hbase_cluster_name}.{pod_namespace}.svc.{cluster_domain}"
    ))
}

#[cfg(test)]
mod test {
    use rstest::rstest;
    use stackable_operator::kube::runtime::reflector::ObjectRef;

    use super::*;

    #[rstest]
    #[case("2.6.1", HbaseRole::Master, vec!["master", "ui-http"])]
    #[case("2.6.1", HbaseRole::RegionServer, vec!["regionserver", "ui-http"])]
    #[case("2.6.1", HbaseRole::RestServer, vec!["rest-http", "ui-http"])]
    #[case("2.4.14", HbaseRole::Master, vec!["master", "ui-http", "metrics"])]
    #[case("2.4.14", HbaseRole::RegionServer, vec!["regionserver", "ui-http", "metrics"])]
    #[case("2.4.14", HbaseRole::RestServer, vec!["rest-http", "ui-http", "metrics"])]
    fn test_rolegroup_service_ports(
        #[case] hbase_version: &str,
        #[case] role: HbaseRole,
        #[case] expected_ports: Vec<&str>,
    ) {
        let input = format!(
            "
        apiVersion: hbase.stackable.tech/v1alpha1
        kind: HbaseCluster
        metadata:
          name: hbase
          uid: c2e98fc1-6b88-4d11-9381-52530e3f431e
        spec:
          image:
            productVersion: {hbase_version}
          clusterConfig:
            hdfsConfigMapName: simple-hdfs
            zookeeperConfigMapName: simple-znode
          masters:
            roleGroups:
              default:
                replicas: 1
          regionServers:
            roleGroups:
              default:
                replicas: 1
          restServers:
            roleGroups:
              default:
                replicas: 1
        "
        );
        let hbase: v1alpha1::HbaseCluster =
            serde_yaml::from_str(&input).expect("illegal test input");

        let resolved_image = ResolvedProductImage {
            image: format!("oci.stackable.tech/sdp/hbase:{hbase_version}-stackable0.0.0-dev"),
            app_version_label: hbase_version.to_string(),
            product_version: hbase_version.to_string(),
            image_pull_policy: "Never".to_string(),
            pull_secrets: None,
        };

        let role_group_ref = RoleGroupRef {
            cluster: ObjectRef::<v1alpha1::HbaseCluster>::from_obj(&hbase),
            role: role.to_string(),
            role_group: "default".to_string(),
        };
        let service = build_rolegroup_service(&hbase, &role, &role_group_ref, &resolved_image)
            .expect("failed to build service");

        assert_eq!(
            expected_ports,
            service
                .spec
                .unwrap()
                .ports
                .unwrap()
                .iter()
                .map(|port| { port.clone().name.unwrap() })
                .collect::<Vec<String>>()
        );
    }
}<|MERGE_RESOLUTION|>--- conflicted
+++ resolved
@@ -15,14 +15,6 @@
     ProductConfigManager,
 };
 use snafu::{OptionExt, ResultExt, Snafu};
-<<<<<<< HEAD
-=======
-use stackable_hbase_crd::{
-    merged_env, AnyServiceConfig, Container, HbaseCluster, HbaseClusterStatus, HbaseRole, APP_NAME,
-    HBASE_ENV_SH, HBASE_REST_PORT_NAME_HTTP, HBASE_REST_PORT_NAME_HTTPS, HBASE_SITE_XML,
-    JVM_SECURITY_PROPERTIES_FILE, SSL_CLIENT_XML, SSL_SERVER_XML,
-};
->>>>>>> 4058b98a
 use stackable_operator::{
     builder::{
         self,
@@ -78,10 +70,9 @@
         construct_role_specific_non_heap_jvm_args,
     },
     crd::{
-        merged_env, v1alpha1, Container, HbaseClusterStatus, HbaseConfig, HbaseConfigFragment,
-        HbaseRole, APP_NAME, CONFIG_DIR_NAME, HBASE_ENV_SH, HBASE_REST_PORT_NAME_HTTP,
-        HBASE_REST_PORT_NAME_HTTPS, HBASE_SITE_XML, JVM_SECURITY_PROPERTIES_FILE, SSL_CLIENT_XML,
-        SSL_SERVER_XML,
+        merged_env, v1alpha1, AnyServiceConfig, Container, HbaseClusterStatus, HbaseRole, APP_NAME,
+        HBASE_ENV_SH, HBASE_REST_PORT_NAME_HTTP, HBASE_REST_PORT_NAME_HTTPS, HBASE_SITE_XML,
+        JVM_SECURITY_PROPERTIES_FILE, SSL_CLIENT_XML, SSL_SERVER_XML,
     },
     discovery::build_discovery_configmap,
     kerberos::{
@@ -123,7 +114,7 @@
 #[strum_discriminants(derive(IntoStaticStr))]
 pub enum Error {
     #[snafu(display("invalid role properties"))]
-    RoleProperties { source: stackable_hbase_crd::Error },
+    RoleProperties { source: crate::crd::Error },
 
     #[snafu(display("missing secret lifetime"))]
     MissingSecretLifetime,
@@ -580,12 +571,7 @@
 fn build_rolegroup_config_map(
     hbase: &v1alpha1::HbaseCluster,
     cluster_info: &KubernetesClusterInfo,
-<<<<<<< HEAD
-    role: &Role<HbaseConfigFragment, GenericRoleConfig, JavaCommonConfig>,
     rolegroup: &RoleGroupRef<v1alpha1::HbaseCluster>,
-=======
-    rolegroup: &RoleGroupRef<HbaseCluster>,
->>>>>>> 4058b98a
     rolegroup_config: &HashMap<PropertyNameKind, BTreeMap<String, String>>,
     zookeeper_connection_information: &ZookeeperConnectionInformation,
     merged_config: &AnyServiceConfig,
@@ -797,12 +783,8 @@
 /// The [`Pod`](`stackable_operator::k8s_openapi::api::core::v1::Pod`)s are accessible through the corresponding [`Service`] (from [`build_rolegroup_service`]).
 #[allow(clippy::too_many_arguments)]
 fn build_rolegroup_statefulset(
-<<<<<<< HEAD
     hbase: &v1alpha1::HbaseCluster,
-=======
-    hbase: &HbaseCluster,
     cluster_info: &KubernetesClusterInfo,
->>>>>>> 4058b98a
     hbase_role: &HbaseRole,
     rolegroup_ref: &RoleGroupRef<v1alpha1::HbaseCluster>,
     rolegroup_config: &HashMap<PropertyNameKind, BTreeMap<String, String>>,
@@ -1083,64 +1065,6 @@
     })
 }
 
-<<<<<<< HEAD
-// The result type is only defined once, there is no value in extracting it into a type definition.
-#[allow(clippy::type_complexity)]
-fn build_roles(
-    hbase: &v1alpha1::HbaseCluster,
-) -> Result<
-    HashMap<
-        String,
-        (
-            Vec<PropertyNameKind>,
-            Role<HbaseConfigFragment, GenericRoleConfig, JavaCommonConfig>,
-        ),
-    >,
-> {
-    let config_types = vec![
-        PropertyNameKind::Env,
-        PropertyNameKind::File(HBASE_ENV_SH.to_string()),
-        PropertyNameKind::File(HBASE_SITE_XML.to_string()),
-        PropertyNameKind::File(SSL_SERVER_XML.to_string()),
-        PropertyNameKind::File(SSL_CLIENT_XML.to_string()),
-        PropertyNameKind::File(JVM_SECURITY_PROPERTIES_FILE.to_string()),
-    ];
-
-    let mut roles = HashMap::from([
-        (
-            HbaseRole::Master.to_string(),
-            (
-                config_types.to_owned(),
-                hbase
-                    .get_role(&HbaseRole::Master)
-                    .cloned()
-                    .context(NoMasterRoleSnafu)?,
-            ),
-        ),
-        (
-            HbaseRole::RegionServer.to_string(),
-            (
-                config_types.to_owned(),
-                hbase
-                    .get_role(&HbaseRole::RegionServer)
-                    .cloned()
-                    .context(NoRegionServerRoleSnafu)?,
-            ),
-        ),
-    ]);
-
-    if let Some(rest_servers) = hbase.get_role(&HbaseRole::RestServer) {
-        roles.insert(
-            HbaseRole::RestServer.to_string(),
-            (config_types, rest_servers.to_owned()),
-        );
-    }
-
-    Ok(roles)
-}
-
-=======
->>>>>>> 4058b98a
 fn write_hbase_env_sh<'a, T>(properties: T) -> String
 where
     T: Iterator<Item = (&'a String, &'a String)>,
@@ -1182,13 +1106,8 @@
 
 /// The content of the HBase `hbase-env.sh` file.
 fn build_hbase_env_sh(
-<<<<<<< HEAD
     hbase: &v1alpha1::HbaseCluster,
-    merged_config: &HbaseConfig,
-=======
-    hbase: &HbaseCluster,
     merged_config: &AnyServiceConfig,
->>>>>>> 4058b98a
     hbase_role: &HbaseRole,
     role_group: &str,
     product_version: &str,
@@ -1255,8 +1174,8 @@
 /// by appending it to the `HOSTNAME` environment variable.
 /// This name is required by the RegionMover to function properly.
 fn hbase_service_domain_name(
-    hbase: &HbaseCluster,
-    rolegroup_ref: &RoleGroupRef<HbaseCluster>,
+    hbase: &v1alpha1::HbaseCluster,
+    rolegroup_ref: &RoleGroupRef<v1alpha1::HbaseCluster>,
     cluster_info: &KubernetesClusterInfo,
 ) -> Result<String, Error> {
     let hbase_cluster_name = rolegroup_ref.object_name();
