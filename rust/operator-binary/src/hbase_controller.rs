--- conflicted
+++ resolved
@@ -81,12 +81,7 @@
     },
     operations::{graceful_shutdown::add_graceful_shutdown_config, pdb::add_pdbs},
     product_logging::{
-<<<<<<< HEAD
-        extend_role_group_config_map, CONTAINERDEBUG_LOG_DIRECTORY, STACKABLE_LOG_DIR,
-=======
         CONTAINERDEBUG_LOG_DIRECTORY, STACKABLE_LOG_DIR, extend_role_group_config_map,
-        resolve_vector_aggregator_address,
->>>>>>> add4a77e
     },
     security::{self, opa::HbaseOpaConfig},
     zookeeper::{self, ZookeeperConnectionInformation},
