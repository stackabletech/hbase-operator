//! Ensures that `Pod`s are configured and running for each [`HbaseCluster`]

use crate::{
    discovery::build_discovery_configmap,
    product_logging::{
        extend_role_group_config_map, resolve_vector_aggregator_address, LOG4J_CONFIG_FILE,
    },
    rbac, OPERATOR_NAME,
};

use snafu::{OptionExt, ResultExt, Snafu};
use stackable_hbase_crd::{
    Container, HbaseCluster, HbaseConfig, HbaseConfigFragment, HbaseRole, APP_NAME, HBASE_ENV_SH,
    HBASE_HEAPSIZE, HBASE_MASTER_PORT, HBASE_REGIONSERVER_PORT, HBASE_REST_PORT, HBASE_SITE_XML,
    HBASE_ZOOKEEPER_QUORUM, JVM_HEAP_FACTOR,
};
use stackable_operator::{
    builder::{
        ConfigMapBuilder, ContainerBuilder, ObjectMetaBuilder, PodBuilder,
        PodSecurityContextBuilder,
    },
    cluster_resources::ClusterResources,
    commons::product_image_selection::ResolvedProductImage,
    k8s_openapi::{
        api::core::v1::{EmptyDirVolumeSource, Volume},
        apimachinery::pkg::api::resource::Quantity,
    },
    k8s_openapi::{
        api::{
            apps::v1::{StatefulSet, StatefulSetSpec},
            core::v1::{
                ConfigMap, ConfigMapVolumeSource, ContainerPort, HTTPGetAction, Probe, Service,
                ServicePort, ServiceSpec, TCPSocketAction,
            },
        },
        apimachinery::pkg::{apis::meta::v1::LabelSelector, util::intstr::IntOrString},
    },
    kube::{runtime::controller::Action, Resource, ResourceExt},
    labels::{role_group_selector_labels, role_selector_labels, ObjectLabels},
    logging::controller::ReconcilerError,
    memory::{to_java_heap_value, BinaryMultiple},
    product_config::{types::PropertyNameKind, writer, ProductConfigManager},
    product_config_utils::{transform_all_roles_to_config, validate_all_roles_and_groups_config},
    product_logging::{
        self,
        spec::{
            ConfigMapLogConfig, ContainerLogConfig, ContainerLogConfigChoice,
            CustomContainerLogConfig,
        },
    },
    role_utils::{Role, RoleGroupRef},
};
use std::{
    collections::{BTreeMap, HashMap},
    str::FromStr,
    sync::Arc,
    time::Duration,
};
use strum::{EnumDiscriminants, IntoStaticStr};

pub const HBASE_CONTROLLER_NAME: &str = "hbasecluster";
pub const STACKABLE_LOG_DIR: &str = "/stackable/log";
pub const MAX_HBASE_LOG_FILES_SIZE_IN_MIB: u32 = 10;

const OVERFLOW_BUFFER_ON_LOG_VOLUME_IN_MIB: u32 = 1;
const LOG_VOLUME_SIZE_IN_MIB: u32 =
    MAX_HBASE_LOG_FILES_SIZE_IN_MIB + OVERFLOW_BUFFER_ON_LOG_VOLUME_IN_MIB;

const CONFIG_DIR_NAME: &str = "/stackable/conf";
const HDFS_DISCOVERY_TMP_DIR: &str = "/stackable/tmp/hdfs";
const HBASE_CONFIG_TMP_DIR: &str = "/stackable/tmp/hbase";
const HBASE_LOG_CONFIG_TMP_DIR: &str = "/stackable/tmp/log_config";

const ZOOKEEPER_DISCOVERY_CM_ENTRY: &str = "ZOOKEEPER";

const DOCKER_IMAGE_BASE_NAME: &str = "hbase";

pub struct Ctx {
    pub client: stackable_operator::client::Client,
    pub product_config: ProductConfigManager,
}

#[derive(Snafu, Debug, EnumDiscriminants)]
#[strum_discriminants(derive(IntoStaticStr))]
#[allow(clippy::enum_variant_names)]
pub enum Error {
    #[snafu(display("object defines no version"))]
    ObjectHasNoVersion,
    #[snafu(display("object defines no namespace"))]
    ObjectHasNoNamespace,
    #[snafu(display("object defines no master role"))]
    NoMasterRole,
    #[snafu(display("object defines no regionserver role"))]
    NoRegionServerRole,
    #[snafu(display("failed to calculate global service name"))]
    GlobalServiceNameNotFound,
    #[snafu(display("failed to create cluster resources"))]
    CreateClusterResources {
        source: stackable_operator::error::Error,
    },
    #[snafu(display("failed to delete orphaned resources"))]
    DeleteOrphanedResources {
        source: stackable_operator::error::Error,
    },
    #[snafu(display("failed to apply global Service"))]
    ApplyRoleService {
        source: stackable_operator::error::Error,
    },
    #[snafu(display("failed to apply Service for {}", rolegroup))]
    ApplyRoleGroupService {
        source: stackable_operator::error::Error,
        rolegroup: RoleGroupRef<HbaseCluster>,
    },
    #[snafu(display("failed to apply discovery configmap"))]
    ApplyDiscoveryConfigMap {
        source: stackable_operator::error::Error,
    },
    #[snafu(display("failed to build discovery configmap"))]
    BuildDiscoveryConfigMap {
        source: stackable_operator::error::Error,
    },
    #[snafu(display("failed to build ConfigMap for {}", rolegroup))]
    BuildRoleGroupConfig {
        source: stackable_operator::error::Error,
        rolegroup: RoleGroupRef<HbaseCluster>,
    },
    #[snafu(display("failed to apply ConfigMap for {}", rolegroup))]
    ApplyRoleGroupConfig {
        source: stackable_operator::error::Error,
        rolegroup: RoleGroupRef<HbaseCluster>,
    },
    #[snafu(display("failed to apply StatefulSet for {}", rolegroup))]
    ApplyRoleGroupStatefulSet {
        source: stackable_operator::error::Error,
        rolegroup: RoleGroupRef<HbaseCluster>,
    },
    #[snafu(display("failed to generate product config"))]
    GenerateProductConfig {
        source: stackable_operator::product_config_utils::ConfigError,
    },
    #[snafu(display("invalid product config"))]
    InvalidProductConfig {
        source: stackable_operator::error::Error,
    },
    #[snafu(display("object is missing metadata to build owner reference"))]
    ObjectMissingMetadataForOwnerRef {
        source: stackable_operator::error::Error,
    },
    #[snafu(display("no configmap_name for {cm_name} discovery is configured"))]
    MissingConfigMap {
        source: stackable_operator::error::Error,
        cm_name: String,
    },
    #[snafu(display("failed to retrieve the entry {entry} for config map {cm_name}"))]
    MissingConfigMapEntry {
        entry: &'static str,
        cm_name: String,
    },
    #[snafu(display("failed to patch service account: {source}"))]
    ApplyServiceAccount {
        name: String,
        source: stackable_operator::error::Error,
    },
    #[snafu(display("failed to patch role binding: {source}"))]
    ApplyRoleBinding {
        name: String,
        source: stackable_operator::error::Error,
    },
    #[snafu(display("could not parse Hbase role [{role}]"))]
    UnidentifiedHbaseRole {
        source: strum::ParseError,
        role: String,
    },
<<<<<<< HEAD
    #[snafu(display("failed to resolve and merge config for role and role group"))]
    FailedToResolveConfig { source: stackable_hbase_crd::Error },
=======
    #[snafu(display("failed to retrieve Hbase role group: {source}"))]
    UnidentifiedHbaseRoleGroup { source: stackable_hbase_crd::Error },
    #[snafu(display("failed to resolve and merge resource config for role and role group"))]
    FailedToResolveResourceConfig { source: stackable_hbase_crd::Error },
>>>>>>> fb5195d2
    #[snafu(display("invalid java heap config - missing default or value in crd?"))]
    InvalidJavaHeapConfig,
    #[snafu(display("failed to convert java heap config to unit [{unit}]"))]
    FailedToConvertJavaHeap {
        source: stackable_operator::error::Error,
        unit: String,
    },
    #[snafu(display("failed to resolve the Vector aggregator address"))]
    ResolveVectorAggregatorAddress {
        source: crate::product_logging::Error,
    },
    #[snafu(display("failed to add the logging configuration to the ConfigMap [{cm_name}]"))]
    InvalidLoggingConfig {
        source: crate::product_logging::Error,
        cm_name: String,
    },
}

type Result<T, E = Error> = std::result::Result<T, E>;

impl ReconcilerError for Error {
    fn category(&self) -> &'static str {
        ErrorDiscriminants::from(self).into()
    }
}

pub async fn reconcile_hbase(hbase: Arc<HbaseCluster>, ctx: Arc<Ctx>) -> Result<Action> {
    tracing::info!("Starting reconcile");

    let client = &ctx.client;

    let resolved_product_image = hbase.spec.image.resolve(DOCKER_IMAGE_BASE_NAME);

    let zk_discovery_cm_name = &hbase.spec.zookeeper_config_map_name;
    let zk_connect_string = client
        .get::<ConfigMap>(
            zk_discovery_cm_name,
            hbase
                .namespace()
                .as_deref()
                .context(ObjectHasNoNamespaceSnafu)?,
        )
        .await
        .context(MissingConfigMapSnafu {
            cm_name: zk_discovery_cm_name.to_string(),
        })?
        .data
        .and_then(|mut data| data.remove(ZOOKEEPER_DISCOVERY_CM_ENTRY))
        .context(MissingConfigMapEntrySnafu {
            entry: ZOOKEEPER_DISCOVERY_CM_ENTRY,
            cm_name: zk_discovery_cm_name.to_string(),
        })?;

    let vector_aggregator_address = resolve_vector_aggregator_address(&hbase, client)
        .await
        .context(ResolveVectorAggregatorAddressSnafu)?;

    let roles = build_roles(&hbase)?;

    let validated_config = validate_all_roles_and_groups_config(
        &resolved_product_image.app_version_label,
        &transform_all_roles_to_config(hbase.as_ref(), roles)
            .context(GenerateProductConfigSnafu)?,
        &ctx.product_config,
        false,
        false,
    )
    .context(InvalidProductConfigSnafu)?;

    let mut cluster_resources = ClusterResources::new(
        APP_NAME,
        OPERATOR_NAME,
        HBASE_CONTROLLER_NAME,
        &hbase.object_ref(&()),
    )
    .context(CreateClusterResourcesSnafu)?;

    let region_server_role_service =
        build_region_server_role_service(&hbase, &resolved_product_image)?;
    cluster_resources
        .add(client, &region_server_role_service)
        .await
        .context(ApplyRoleServiceSnafu)?;

    // discovery config map
    let discovery_cm =
        build_discovery_configmap(&hbase, &zk_connect_string, &resolved_product_image)
            .context(BuildDiscoveryConfigMapSnafu)?;
    cluster_resources
        .add(client, &discovery_cm)
        .await
        .context(ApplyDiscoveryConfigMapSnafu)?;

    let (rbac_sa, rbac_rolebinding) = rbac::build_rbac_resources(hbase.as_ref(), "hbase");
    client
        .apply_patch(HBASE_CONTROLLER_NAME, &rbac_sa, &rbac_sa)
        .await
        .with_context(|_| ApplyServiceAccountSnafu {
            name: rbac_sa.name_unchecked(),
        })?;
    client
        .apply_patch(HBASE_CONTROLLER_NAME, &rbac_rolebinding, &rbac_rolebinding)
        .await
        .with_context(|_| ApplyRoleBindingSnafu {
            name: rbac_rolebinding.name_unchecked(),
        })?;

    for (role_name, group_config) in validated_config.iter() {
        let hbase_role = HbaseRole::from_str(role_name).context(UnidentifiedHbaseRoleSnafu {
            role: role_name.to_string(),
        })?;
        for (rolegroup_name, rolegroup_config) in group_config.iter() {
            let rolegroup = hbase.server_rolegroup_ref(role_name, rolegroup_name);

            let config = hbase
                .merged_config(&hbase_role, &rolegroup)
                .context(FailedToResolveConfigSnafu)?;

            let rg_service = build_rolegroup_service(&hbase, &rolegroup, &resolved_product_image)?;
            let rg_configmap = build_rolegroup_config_map(
                &hbase,
                &rolegroup,
                rolegroup_config,
                &zk_connect_string,
                &config,
                &resolved_product_image,
                vector_aggregator_address.as_deref(),
            )?;
            let rg_statefulset = build_rolegroup_statefulset(
                &hbase,
                &rolegroup,
                &rbac_sa.name_unchecked(),
                &config,
                &resolved_product_image,
            )?;
            cluster_resources
                .add(client, &rg_service)
                .await
                .with_context(|_| ApplyRoleGroupServiceSnafu {
                    rolegroup: rolegroup.clone(),
                })?;
            cluster_resources
                .add(client, &rg_configmap)
                .await
                .with_context(|_| ApplyRoleGroupConfigSnafu {
                    rolegroup: rolegroup.clone(),
                })?;
            cluster_resources
                .add(client, &rg_statefulset)
                .await
                .with_context(|_| ApplyRoleGroupStatefulSetSnafu {
                    rolegroup: rolegroup.clone(),
                })?;
        }
    }

    cluster_resources
        .delete_orphaned_resources(client)
        .await
        .context(DeleteOrphanedResourcesSnafu)?;

    Ok(Action::await_change())
}

/// The server-role service is the primary endpoint that should be used by clients that do not perform internal load balancing,
/// including targets outside of the cluster.
pub fn build_region_server_role_service(
    hbase: &HbaseCluster,
    resolved_product_image: &ResolvedProductImage,
) -> Result<Service> {
    let role = HbaseRole::RegionServer;
    let role_name = role.to_string();
    let role_svc_name = hbase
        .server_role_service_name()
        .context(GlobalServiceNameNotFoundSnafu)?;
    let ports = role
        .port_properties()
        .into_iter()
        .map(|(port_name, port_number, port_protocol)| ServicePort {
            name: Some(port_name.into()),
            port: port_number,
            protocol: Some(port_protocol.into()),
            ..ServicePort::default()
        })
        .collect();

    Ok(Service {
        metadata: ObjectMetaBuilder::new()
            .name_and_namespace(hbase)
            .name(&role_svc_name)
            .ownerreference_from_resource(hbase, None, Some(true))
            .context(ObjectMissingMetadataForOwnerRefSnafu)?
            .with_recommended_labels(build_recommended_labels(
                hbase,
                &resolved_product_image.app_version_label,
                &role_name,
                "global",
            ))
            .build(),
        spec: Some(ServiceSpec {
            ports: Some(ports),
            selector: Some(role_selector_labels(hbase, APP_NAME, &role_name)),
            type_: Some("NodePort".to_string()),
            ..ServiceSpec::default()
        }),
        status: None,
    })
}

/// The rolegroup [`ConfigMap`] configures the rolegroup based on the configuration given by the administrator
fn build_rolegroup_config_map(
    hbase: &HbaseCluster,
    rolegroup: &RoleGroupRef<HbaseCluster>,
    rolegroup_config: &HashMap<PropertyNameKind, BTreeMap<String, String>>,
    zk_connect_string: &str,
    config: &HbaseConfig,
    resolved_product_image: &ResolvedProductImage,
    vector_aggregator_address: Option<&str>,
) -> Result<ConfigMap, Error> {
    let mut hbase_site_config = rolegroup_config
        .get(&PropertyNameKind::File(HBASE_SITE_XML.to_string()))
        .cloned()
        .unwrap_or_default();

    hbase_site_config.insert(
        HBASE_ZOOKEEPER_QUORUM.to_string(),
        zk_connect_string.to_string(),
    );

    let hbase_site_config = hbase_site_config
        .into_iter()
        .map(|(k, v)| (k, Some(v)))
        .collect::<BTreeMap<_, _>>();

    let mut hbase_env_config = rolegroup_config
        .get(&PropertyNameKind::File(HBASE_ENV_SH.to_string()))
        .cloned()
        .unwrap_or_default();

    let heap_in_mebi = to_java_heap_value(
        config
            .resources
            .memory
            .limit
            .as_ref()
            .context(InvalidJavaHeapConfigSnafu)?,
        JVM_HEAP_FACTOR,
        BinaryMultiple::Mebi,
    )
    .context(FailedToConvertJavaHeapSnafu {
        unit: BinaryMultiple::Mebi.to_java_memory_unit(),
    })?;

    hbase_env_config.insert(HBASE_HEAPSIZE.to_string(), format!("{}m", heap_in_mebi));

    let mut builder = ConfigMapBuilder::new();

    builder
        .metadata(
            ObjectMetaBuilder::new()
                .name_and_namespace(hbase)
                .name(rolegroup.object_name())
                .ownerreference_from_resource(hbase, None, Some(true))
                .context(ObjectMissingMetadataForOwnerRefSnafu)?
                .with_recommended_labels(build_recommended_labels(
                    hbase,
                    &resolved_product_image.app_version_label,
                    &rolegroup.role,
                    &rolegroup.role_group,
                ))
                .build(),
        )
        .add_data(
            HBASE_SITE_XML,
            writer::to_hadoop_xml(hbase_site_config.iter()),
        )
        .add_data(HBASE_ENV_SH, write_hbase_env_sh(hbase_env_config.iter()));

    extend_role_group_config_map(
        rolegroup,
        vector_aggregator_address,
        &config.logging,
        &mut builder,
    )
    .context(InvalidLoggingConfigSnafu {
        cm_name: rolegroup.object_name(),
    })?;

    builder.build().map_err(|e| Error::BuildRoleGroupConfig {
        source: e,
        rolegroup: rolegroup.clone(),
    })
}

/// The rolegroup [`Service`] is a headless service that allows direct access to the instances of a certain rolegroup
///
/// This is mostly useful for internal communication between peers, or for clients that perform client-side load balancing.
fn build_rolegroup_service(
    hbase: &HbaseCluster,
    rolegroup: &RoleGroupRef<HbaseCluster>,
    resolved_product_image: &ResolvedProductImage,
) -> Result<Service> {
    let role = HbaseRole::from_str(&rolegroup.role).context(UnidentifiedHbaseRoleSnafu {
        role: rolegroup.role.to_string(),
    })?;
    let ports = role
        .port_properties()
        .into_iter()
        .map(|(port_name, port_number, port_protocol)| ServicePort {
            name: Some(port_name.into()),
            port: port_number,
            protocol: Some(port_protocol.into()),
            ..ServicePort::default()
        })
        .collect();

    Ok(Service {
        metadata: ObjectMetaBuilder::new()
            .name_and_namespace(hbase)
            .name(&rolegroup.object_name())
            .ownerreference_from_resource(hbase, None, Some(true))
            .context(ObjectMissingMetadataForOwnerRefSnafu)?
            .with_recommended_labels(build_recommended_labels(
                hbase,
                &resolved_product_image.app_version_label,
                &rolegroup.role,
                &rolegroup.role_group,
            ))
            .with_label("prometheus.io/scrape", "true")
            .build(),
        spec: Some(ServiceSpec {
            cluster_ip: Some("None".to_string()),
            ports: Some(ports),
            selector: Some(role_group_selector_labels(
                hbase,
                APP_NAME,
                &rolegroup.role,
                &rolegroup.role_group,
            )),
            publish_not_ready_addresses: Some(true),
            ..ServiceSpec::default()
        }),
        status: None,
    })
}

/// The rolegroup [`StatefulSet`] runs the rolegroup, as configured by the administrator.
///
/// The [`Pod`](`stackable_operator::k8s_openapi::api::core::v1::Pod`)s are accessible through the corresponding [`Service`] (from [`build_rolegroup_service`]).
fn build_rolegroup_statefulset(
    hbase: &HbaseCluster,
    rolegroup_ref: &RoleGroupRef<HbaseCluster>,
    sa_name: &str,
    config: &HbaseConfig,
    resolved_product_image: &ResolvedProductImage,
) -> Result<StatefulSet> {
    let hbase_version = &resolved_product_image.app_version_label;
    let role = HbaseRole::from_str(&rolegroup_ref.role).context(UnidentifiedHbaseRoleSnafu {
        role: rolegroup_ref.role.to_string(),
    })?;

    let ports = role
        .port_properties()
        .into_iter()
        .map(|(port_name, port_number, port_protocol)| ContainerPort {
            name: Some(port_name.into()),
            container_port: port_number,
            protocol: Some(port_protocol.into()),
            ..ContainerPort::default()
        })
        .collect();

    let probe_template = match role {
        HbaseRole::Master => Probe {
            tcp_socket: Some(TCPSocketAction {
                port: IntOrString::Int(HBASE_MASTER_PORT),
                ..TCPSocketAction::default()
            }),
            ..Probe::default()
        },
        HbaseRole::RegionServer => Probe {
            tcp_socket: Some(TCPSocketAction {
                port: IntOrString::Int(HBASE_REGIONSERVER_PORT),
                ..TCPSocketAction::default()
            }),
            ..Probe::default()
        },
        HbaseRole::RestServer => Probe {
            http_get: Some(HTTPGetAction {
                port: IntOrString::Int(HBASE_REST_PORT),
                ..HTTPGetAction::default()
            }),
            ..Probe::default()
        },
    };

    let startup_probe = Probe {
        failure_threshold: Some(120),
        initial_delay_seconds: Some(4),
        period_seconds: Some(5),
        timeout_seconds: Some(3),
        ..probe_template.clone()
    };
    let liveness_probe = Probe {
        failure_threshold: Some(3),
        period_seconds: Some(10),
        timeout_seconds: Some(3),
        ..probe_template.clone()
    };
    let readiness_probe = Probe {
        failure_threshold: Some(1),
        period_seconds: Some(10),
        timeout_seconds: Some(2),
        ..probe_template
    };

    let container = ContainerBuilder::new("hbase")
        .expect("ContainerBuilder not created")
        .image_from_product_image(resolved_product_image)
        .command(vec![
            "/bin/bash".to_string(),
            "-x".to_string(),
            "-euo".to_string(),
            "pipefail".to_string(),
            "-c".to_string(),
        ])
        .args(vec![[
            format!("mkdir -p {}", CONFIG_DIR_NAME),
            format!(
                "cp {}/hdfs-site.xml {}",
                HDFS_DISCOVERY_TMP_DIR, CONFIG_DIR_NAME
            ),
            format!(
                "cp {}/core-site.xml {}",
                HDFS_DISCOVERY_TMP_DIR, CONFIG_DIR_NAME
            ),
            format!("cp {}/* {}", HBASE_CONFIG_TMP_DIR, CONFIG_DIR_NAME),
            format!("cp {HBASE_LOG_CONFIG_TMP_DIR}/{LOG4J_CONFIG_FILE} {CONFIG_DIR_NAME}",),
            format!(
                "bin/hbase {} start",
                match role {
                    HbaseRole::Master => "master",
                    HbaseRole::RegionServer => "regionserver",
                    HbaseRole::RestServer => "rest",
                }
            ),
        ]
        .join(" && ")])
        .add_env_var("HBASE_CONF_DIR", CONFIG_DIR_NAME)
        // required by phoenix (for cases where Kerberos is enabled): see https://issues.apache.org/jira/browse/PHOENIX-2369
        .add_env_var("HADOOP_CONF_DIR", CONFIG_DIR_NAME)
        .add_volume_mount("hbase-config", HBASE_CONFIG_TMP_DIR)
        .add_volume_mount("hdfs-discovery", HDFS_DISCOVERY_TMP_DIR)
        .add_volume_mount("log-config", HBASE_LOG_CONFIG_TMP_DIR)
        .add_volume_mount("log", STACKABLE_LOG_DIR)
        .add_container_ports(ports)
        .resources(config.resources.clone().into())
        .startup_probe(startup_probe)
        .liveness_probe(liveness_probe)
        .readiness_probe(readiness_probe)
        .build();

    let mut pod_builder = PodBuilder::new();
    pod_builder
        .metadata_builder(|m| {
            m.with_recommended_labels(build_recommended_labels(
                hbase,
                hbase_version,
                &rolegroup_ref.role,
                &rolegroup_ref.role_group,
            ))
        })
        .image_pull_secrets_from_product_image(resolved_product_image)
        .add_container(container)
        .add_volume(stackable_operator::k8s_openapi::api::core::v1::Volume {
            name: "hbase-config".to_string(),
            config_map: Some(ConfigMapVolumeSource {
                name: Some(rolegroup_ref.object_name()),
                ..Default::default()
            }),
            ..Default::default()
        })
        .add_volume(stackable_operator::k8s_openapi::api::core::v1::Volume {
            name: "hdfs-discovery".to_string(),
            config_map: Some(ConfigMapVolumeSource {
                name: Some(hbase.spec.hdfs_config_map_name.clone()),
                ..Default::default()
            }),
            ..Default::default()
        })
        .add_volume(Volume {
            name: "log".to_string(),
            empty_dir: Some(EmptyDirVolumeSource {
                medium: None,
                size_limit: Some(Quantity(format!("{LOG_VOLUME_SIZE_IN_MIB}Mi"))),
            }),
            ..Volume::default()
        })
        .service_account_name(sa_name)
        .security_context(
            PodSecurityContextBuilder::new()
                .run_as_user(1000)
                .run_as_group(1000)
                .fs_group(1000)
                .build(),
        );

    if let Some(ContainerLogConfig {
        choice:
            Some(ContainerLogConfigChoice::Custom(CustomContainerLogConfig {
                custom: ConfigMapLogConfig { config_map },
            })),
    }) = config.logging.containers.get(&Container::Hbase)
    {
        pod_builder.add_volume(Volume {
            name: "log-config".to_string(),
            config_map: Some(ConfigMapVolumeSource {
                name: Some(config_map.into()),
                ..ConfigMapVolumeSource::default()
            }),
            ..Volume::default()
        });
    } else {
        pod_builder.add_volume(Volume {
            name: "log-config".to_string(),
            config_map: Some(ConfigMapVolumeSource {
                name: Some(rolegroup_ref.object_name()),
                ..ConfigMapVolumeSource::default()
            }),
            ..Volume::default()
        });
    }

    if config.logging.enable_vector_agent {
        pod_builder.add_container(product_logging::framework::vector_container(
            resolved_product_image,
            "hbase-config",
            "log",
            config.logging.containers.get(&Container::Vector),
        ));
    }

    let pod_template = pod_builder.build_template();

    Ok(StatefulSet {
        metadata: ObjectMetaBuilder::new()
            .name_and_namespace(hbase)
            .name(&rolegroup_ref.object_name())
            .ownerreference_from_resource(hbase, None, Some(true))
            .context(ObjectMissingMetadataForOwnerRefSnafu)?
            .with_recommended_labels(build_recommended_labels(
                hbase,
                hbase_version,
                &rolegroup_ref.role,
                &rolegroup_ref.role_group,
            ))
            .build(),
        spec: Some(StatefulSetSpec {
            pod_management_policy: Some("Parallel".to_string()),
            replicas: Some(rolegroup_replicas(hbase, rolegroup_ref)?),
            selector: LabelSelector {
                match_labels: Some(role_group_selector_labels(
                    hbase,
                    APP_NAME,
                    &rolegroup_ref.role,
                    &rolegroup_ref.role_group,
                )),
                ..LabelSelector::default()
            },
            service_name: rolegroup_ref.object_name(),
<<<<<<< HEAD
            template: pod_template,
=======
            template: PodBuilder::new()
                .metadata_builder(|m| {
                    m.with_recommended_labels(build_recommended_labels(
                        hbase,
                        hbase_version,
                        &rolegroup_ref.role,
                        &rolegroup_ref.role_group,
                    ))
                })
                .image_pull_secrets_from_product_image(resolved_product_image)
                .node_selector_opt(
                    hbase
                        .get_role_group(rolegroup_ref)
                        .context(UnidentifiedHbaseRoleGroupSnafu)?
                        .selector
                        .clone(),
                )
                .add_container(container)
                .add_volume(stackable_operator::k8s_openapi::api::core::v1::Volume {
                    name: "hbase-config".to_string(),
                    config_map: Some(ConfigMapVolumeSource {
                        name: Some(rolegroup_ref.object_name()),
                        ..Default::default()
                    }),
                    ..Default::default()
                })
                .add_volume(stackable_operator::k8s_openapi::api::core::v1::Volume {
                    name: "hdfs-discovery".to_string(),
                    config_map: Some(ConfigMapVolumeSource {
                        name: Some(hbase.spec.hdfs_config_map_name.clone()),
                        ..Default::default()
                    }),
                    ..Default::default()
                })
                .service_account_name(sa_name)
                .security_context(
                    PodSecurityContextBuilder::new()
                        .run_as_user(1000)
                        .run_as_group(1000)
                        .fs_group(1000)
                        .build(),
                )
                .build_template(),
>>>>>>> fb5195d2
            ..StatefulSetSpec::default()
        }),
        status: None,
    })
}

fn rolegroup_replicas(
    hbase: &HbaseCluster,
    rolegroup_ref: &RoleGroupRef<HbaseCluster>,
) -> Result<i32, Error> {
    if hbase.spec.stopped.unwrap_or(false) {
        Ok(0)
    } else {
        let role =
            HbaseRole::from_str(&rolegroup_ref.role).context(UnidentifiedHbaseRoleSnafu {
                role: rolegroup_ref.role.to_string(),
            })?;

        let replicas = hbase
            .get_role(&role)
            .as_ref()
            .map(|role| &role.role_groups)
            .and_then(|role_group| role_group.get(&rolegroup_ref.role_group))
            .and_then(|rg| rg.replicas)
            .map(i32::from)
            .unwrap_or(0);

        Ok(replicas)
    }
}

type RoleConfig = HashMap<String, (Vec<PropertyNameKind>, Role<HbaseConfigFragment>)>;
fn build_roles(hbase: &HbaseCluster) -> Result<RoleConfig> {
    let config_types = vec![
        PropertyNameKind::File(HBASE_ENV_SH.to_string()),
        PropertyNameKind::File(HBASE_SITE_XML.to_string()),
    ];

    let mut roles: RoleConfig = [
        (
            HbaseRole::Master.to_string(),
            (
                config_types.to_owned(),
                hbase
                    .get_role(&HbaseRole::Master)
                    .cloned()
                    .context(NoMasterRoleSnafu)?,
            ),
        ),
        (
            HbaseRole::RegionServer.to_string(),
            (
                config_types.to_owned(),
                hbase
                    .get_role(&HbaseRole::RegionServer)
                    .cloned()
                    .context(NoRegionServerRoleSnafu)?,
            ),
        ),
    ]
    .into();

    if let Some(rest_servers) = hbase.get_role(&HbaseRole::RestServer) {
        roles.insert(
            HbaseRole::RestServer.to_string(),
            (config_types, rest_servers.to_owned()),
        );
    }

    Ok(roles)
}

fn write_hbase_env_sh<'a, T>(properties: T) -> String
where
    T: Iterator<Item = (&'a String, &'a String)>,
{
    properties
        .map(|(variable, value)| format!("export {variable}={value}\n"))
        .collect()
}

pub fn error_policy(_obj: Arc<HbaseCluster>, _error: &Error, _ctx: Arc<Ctx>) -> Action {
    Action::requeue(Duration::from_secs(5))
}

pub fn build_recommended_labels<'a>(
    owner: &'a HbaseCluster,
    app_version: &'a str,
    role: &'a str,
    role_group: &'a str,
) -> ObjectLabels<'a, HbaseCluster> {
    ObjectLabels {
        owner,
        app_name: APP_NAME,
        app_version,
        operator_name: OPERATOR_NAME,
        controller_name: HBASE_CONTROLLER_NAME,
        role,
        role_group,
    }
}<|MERGE_RESOLUTION|>--- conflicted
+++ resolved
@@ -171,15 +171,10 @@
         source: strum::ParseError,
         role: String,
     },
-<<<<<<< HEAD
+    #[snafu(display("failed to retrieve Hbase role group: {source}"))]
+    UnidentifiedHbaseRoleGroup { source: stackable_hbase_crd::Error },
     #[snafu(display("failed to resolve and merge config for role and role group"))]
     FailedToResolveConfig { source: stackable_hbase_crd::Error },
-=======
-    #[snafu(display("failed to retrieve Hbase role group: {source}"))]
-    UnidentifiedHbaseRoleGroup { source: stackable_hbase_crd::Error },
-    #[snafu(display("failed to resolve and merge resource config for role and role group"))]
-    FailedToResolveResourceConfig { source: stackable_hbase_crd::Error },
->>>>>>> fb5195d2
     #[snafu(display("invalid java heap config - missing default or value in crd?"))]
     InvalidJavaHeapConfig,
     #[snafu(display("failed to convert java heap config to unit [{unit}]"))]
@@ -653,6 +648,13 @@
             ))
         })
         .image_pull_secrets_from_product_image(resolved_product_image)
+        .node_selector_opt(
+            hbase
+                .get_role_group(rolegroup_ref)
+                .context(UnidentifiedHbaseRoleGroupSnafu)?
+                .selector
+                .clone(),
+        )
         .add_container(container)
         .add_volume(stackable_operator::k8s_openapi::api::core::v1::Volume {
             name: "hbase-config".to_string(),
@@ -750,53 +752,7 @@
                 ..LabelSelector::default()
             },
             service_name: rolegroup_ref.object_name(),
-<<<<<<< HEAD
             template: pod_template,
-=======
-            template: PodBuilder::new()
-                .metadata_builder(|m| {
-                    m.with_recommended_labels(build_recommended_labels(
-                        hbase,
-                        hbase_version,
-                        &rolegroup_ref.role,
-                        &rolegroup_ref.role_group,
-                    ))
-                })
-                .image_pull_secrets_from_product_image(resolved_product_image)
-                .node_selector_opt(
-                    hbase
-                        .get_role_group(rolegroup_ref)
-                        .context(UnidentifiedHbaseRoleGroupSnafu)?
-                        .selector
-                        .clone(),
-                )
-                .add_container(container)
-                .add_volume(stackable_operator::k8s_openapi::api::core::v1::Volume {
-                    name: "hbase-config".to_string(),
-                    config_map: Some(ConfigMapVolumeSource {
-                        name: Some(rolegroup_ref.object_name()),
-                        ..Default::default()
-                    }),
-                    ..Default::default()
-                })
-                .add_volume(stackable_operator::k8s_openapi::api::core::v1::Volume {
-                    name: "hdfs-discovery".to_string(),
-                    config_map: Some(ConfigMapVolumeSource {
-                        name: Some(hbase.spec.hdfs_config_map_name.clone()),
-                        ..Default::default()
-                    }),
-                    ..Default::default()
-                })
-                .service_account_name(sa_name)
-                .security_context(
-                    PodSecurityContextBuilder::new()
-                        .run_as_user(1000)
-                        .run_as_group(1000)
-                        .fs_group(1000)
-                        .build(),
-                )
-                .build_template(),
->>>>>>> fb5195d2
             ..StatefulSetSpec::default()
         }),
         status: None,
