--- conflicted
+++ resolved
@@ -38,12 +38,7 @@
     product_config_utils::{transform_all_roles_to_config, validate_all_roles_and_groups_config},
     product_logging::{
         self,
-<<<<<<< HEAD
-=======
-        framework::{
-            create_vector_shutdown_file_command, remove_vector_shutdown_file_command, LoggingError,
-        },
->>>>>>> 5c6f2ddb
+        framework::LoggingError,
         spec::{
             ConfigMapLogConfig, ContainerLogConfig, ContainerLogConfigChoice,
             CustomContainerLogConfig,
@@ -55,16 +50,13 @@
         statefulset::StatefulSetConditionBuilder,
     },
     time::Duration,
-<<<<<<< HEAD
+    utils::cluster_info::KubernetesClusterInfo,
 };
 use std::{
     collections::{BTreeMap, HashMap},
     fmt::Write,
     str::FromStr,
     sync::Arc,
-=======
-    utils::{cluster_info::KubernetesClusterInfo, COMMON_BASH_TRAP_FUNCTIONS},
->>>>>>> 5c6f2ddb
 };
 use strum::{EnumDiscriminants, IntoStaticStr, ParseError};
 
@@ -978,28 +970,13 @@
     pod_builder.add_container(hbase_container.build());
 
     // Vector sidecar shall be the last container in the list
-<<<<<<< HEAD
     if config.logging().enable_vector_agent {
-        pod_builder.add_container(product_logging::framework::vector_container(
-            resolved_product_image,
-            "hbase-config",
-            "log",
-            config.logging().containers.get(&Container::Vector),
-            ResourceRequirementsBuilder::new()
-                .with_cpu_request("250m")
-                .with_cpu_limit("500m")
-                .with_memory_request("128Mi")
-                .with_memory_limit("128Mi")
-                .build(),
-        ));
-=======
-    if config.logging.enable_vector_agent {
         pod_builder.add_container(
             product_logging::framework::vector_container(
                 resolved_product_image,
                 "hbase-config",
                 "log",
-                config.logging.containers.get(&Container::Vector),
+                config.logging().containers.get(&Container::Vector),
                 ResourceRequirementsBuilder::new()
                     .with_cpu_request("250m")
                     .with_cpu_limit("500m")
@@ -1009,7 +986,6 @@
             )
             .context(ConfigureLoggingSnafu)?,
         );
->>>>>>> 5c6f2ddb
     }
 
     let mut pod_template = pod_builder.build_template();
