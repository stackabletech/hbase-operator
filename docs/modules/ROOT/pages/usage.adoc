--- conflicted
+++ resolved
@@ -22,11 +22,7 @@
   zookeeperConfigMapName: simple-hbase-znode
   config:
     hbaseOpts:
-<<<<<<< HEAD
-    hbaseRootdir: hdfs://simple-hdfs/hbase
-=======
     hbaseRootdir: /hbase
->>>>>>> e4ecaa41
   masters:
     roleGroups:
       default:
