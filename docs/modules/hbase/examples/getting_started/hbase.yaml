---
apiVersion: hbase.stackable.tech/v1alpha1
kind: HbaseCluster
metadata:
  name: simple-hbase
spec:
  image:
    productVersion: 2.4.12
<<<<<<< HEAD
    stackableVersion: 23.4.0
=======
    stackableVersion: 0.0.0-dev
>>>>>>> 56313bba
  clusterConfig:
    hdfsConfigMapName: simple-hdfs
    zookeeperConfigMapName: simple-znode
  masters:
    roleGroups:
      default:
        replicas: 1
  regionServers:
    roleGroups:
      default:
        config:
          resources:
            cpu:
              min: 300m
              max: "3"
            memory:
              limit: 3Gi
        replicas: 1
  restServers:
    roleGroups:
      default:
        replicas: 1<|MERGE_RESOLUTION|>--- conflicted
+++ resolved
@@ -6,11 +6,7 @@
 spec:
   image:
     productVersion: 2.4.12
-<<<<<<< HEAD
-    stackableVersion: 23.4.0
-=======
     stackableVersion: 0.0.0-dev
->>>>>>> 56313bba
   clusterConfig:
     hdfsConfigMapName: simple-hdfs
     zookeeperConfigMapName: simple-znode
