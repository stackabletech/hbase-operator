--- conflicted
+++ resolved
@@ -20,13 +20,11 @@
 - BREAKING: Inject the vector aggregator address into the vector config using the env var `VECTOR_AGGREGATOR_ADDRESS` instead
     of having the operator write it to the vector config ([#645]).
 - test: Bump to Vector `0.46.1` ([#657]).
-<<<<<<< HEAD
-- Previously this operator would hardcode the UID and GID of the Pods being created to 1000/0, this has changed now ([#660])
+- test: Bump OPA to `1.4.2` ([#661]).
+- BREAKING: Previously this operator would hardcode the UID and GID of the Pods being created to 1000/0, this has changed now ([#660])
+  - The `runAsUser` and `runAsGroup` fields will not be set anymore by the operator
   - The defaults from the docker images itself will now apply, which will be different from 1000/0 going forward
-=======
-- test: Bump OPA to `1.4.2` ([#661]).
->>>>>>> 5d124fe9
-
+  - This is marked as breaking because tools and policies might exist, which require these fields to be set
 ### Fixed
 
 - Use `json` file extension for log files ([#647]).
@@ -45,11 +43,8 @@
 [#654]: https://github.com/stackabletech/hbase-operator/pull/654
 [#655]: https://github.com/stackabletech/hbase-operator/pull/655
 [#657]: https://github.com/stackabletech/hbase-operator/pull/657
-<<<<<<< HEAD
 [#660]: https://github.com/stackabletech/hbase-operator/pull/660
-=======
 [#661]: https://github.com/stackabletech/hbase-operator/pull/661
->>>>>>> 5d124fe9
 
 ## [25.3.0] - 2025-03-21
 
