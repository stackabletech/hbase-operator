--- conflicted
+++ resolved
@@ -8,12 +8,17 @@
   config property `requestedSecretLifetime`. This helps reducing frequent Pod restarts ([#598]).
 - Run a `containerdebug` process in the background of each HBase container to collect debugging information ([#605]).
 
+### Changed
+
+- Support moving regions to other Pods during graceful shutdown of region servers ([#570]).
+
 ### Fixed
 
 - BREAKING: Use distinct ServiceAccounts for the Stacklets, so that multiple Stacklets can be
   deployed in one namespace. Existing Stacklets will use the newly created ServiceAccounts after
   restart ([#594]).
 
+[#570]: https://github.com/stackabletech/hbase-operator/pull/570
 [#594]: https://github.com/stackabletech/hbase-operator/pull/594
 [#598]: https://github.com/stackabletech/hbase-operator/pull/598
 [#605]: https://github.com/stackabletech/hbase-operator/pull/605
@@ -30,11 +35,7 @@
 - Reduce CRD size from `1.4MB` to `96KB` by accepting arbitrary YAML input instead of the underlying schema for the following fields ([#548]):
   - `podOverrides`
   - `affinity`
-<<<<<<< HEAD
-- Support moving regions to other Pods during graceful shutdown of region servers ([#570]).
-=======
 - Fix bug where the configuration of the `hbaseRootdir` at the role level is ignored ([#584]).
->>>>>>> 99effb04
 
 ### Fixed
 
@@ -50,7 +51,6 @@
 [#550]: https://github.com/stackabletech/hbase-operator/pull/550
 [#556]: https://github.com/stackabletech/hbase-operator/pull/556
 [#558]: https://github.com/stackabletech/hbase-operator/pull/558
-[#570]: https://github.com/stackabletech/hbase-operator/pull/570
 [#574]: https://github.com/stackabletech/hbase-operator/pull/574
 [#584]: https://github.com/stackabletech/hbase-operator/pull/584
 
