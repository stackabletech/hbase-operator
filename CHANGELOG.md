--- conflicted
+++ resolved
@@ -2,7 +2,6 @@
 
 ## [Unreleased]
 
-<<<<<<< HEAD
 ### Added
 
 - Added support for HBase 2.6.0 with the following changes ([#506]):
@@ -11,14 +10,14 @@
   - Use built-in prometheus metric exporter
 - Added support for HBase 2.4.18 ([#523])
 
+### Changed
+
+- Bump `stackable-operator` from `0.64.0` to `0.70.0` ([#524]).
+- Bump `product-config` from `0.6.0` to `0.7.0` ([#524]).
+
 [#506]: https://github.com/stackabletech/hbase-operator/pull/506
 [#523]: https://github.com/stackabletech/hbase-operator/pull/523
-=======
-### Changed
-
-- Bump `stackable-operator` from `0.64.0` to `0.70.0` ([#524]).
-- Bump `product-config` from `0.6.0` to `0.7.0` ([#524]).
->>>>>>> ff4e2761
+[#524]: https://github.com/stackabletech/hbase-operator/pull/524
 
 ## [24.3.0] - 2024-03-20
 
@@ -50,7 +49,6 @@
 [#441]: https://github.com/stackabletech/hbase-operator/pull/441
 [#454]: https://github.com/stackabletech/hbase-operator/pull/454
 [#511]: https://github.com/stackabletech/hbase-operator/pull/511
-[#524]: https://github.com/stackabletech/hbase-operator/pull/524
 
 ## [23.11.0] - 2023-11-24
 
