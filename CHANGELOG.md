# Changelog

## [Unreleased]

<<<<<<< HEAD
=======
### Changed

- Operator-rs: `0.40.2` -> `0.41.0` ([#349]).

[#349]: https://github.com/stackabletech/hbase-operator/pull/349

>>>>>>> 56313bba
## [23.4.0] - 2023-04-17

### Added

- Deploy default and support custom affinities ([#322]).
- OLM bundle files ([#333]).
- Extend cluster resources for status and cluster operation (paused, stopped) ([#336]).
- Cluster status conditions ([#337]).

### Changed

- [BREAKING]: Consolidated top level configuration to `clusterConfig` ([#334]).
- [BREAKING] Support specifying Service type.
  This enables us to later switch non-breaking to using `ListenerClasses` for the exposure of Services.
  This change is breaking, because - for security reasons - we default to the `cluster-internal` `ListenerClass`.
  If you need your cluster to be accessible from outside of Kubernetes you need to set `clusterConfig.listenerClass`
  to `external-unstable` ([#338]).
- `operator-rs` `0.36.0` -> `0.40.2` ([#334], [#336], [#339], [#340]).
- Use `build_rbac_resources` from operator-rs. This renames the `hbase-sa` ServiceAccount to `hbase-serviceaccount` ([#340]).

### Fixed

- Avoid empty log events dated to 1970-01-01 and improve the precision of the
  log event timestamps ([#339]).

### Removed

- [BREAKING]: Removed top level role/role group config ([#334]).

[#322]: https://github.com/stackabletech/hbase-operator/pull/322
[#333]: https://github.com/stackabletech/hbase-operator/pull/333
[#334]: https://github.com/stackabletech/hbase-operator/pull/334
[#336]: https://github.com/stackabletech/hbase-operator/pull/336
[#337]: https://github.com/stackabletech/hbase-operator/pull/337
[#338]: https://github.com/stackabletech/hbase-operator/pull/338
[#339]: https://github.com/stackabletech/hbase-operator/pull/339
[#340]: https://github.com/stackabletech/hbase-operator/pull/340


## [23.1.0] - 2023-01-23

### Added

- Log aggregation added ([#294]).

### Changed

- [BREAKING] Use Product image selection instead of version. `spec.version` has been replaced by `spec.image` ([#282]).
- Updated stackable image versions ([#275]).
- `operator-rs` `0.24.0` -> `0.30.2` ([#277], [#293], [#294]).
- Set runAsGroup to 1000 rather than 0 ([#283]).
- Fixed: `selector` in role groups now works. It was not working before ([#293])

[#275]: https://github.com/stackabletech/hbase-operator/pull/275
[#277]: https://github.com/stackabletech/hbase-operator/pull/277
[#282]: https://github.com/stackabletech/hbase-operator/pull/282
[#283]: https://github.com/stackabletech/hbase-operator/pull/283
[#293]: https://github.com/stackabletech/hbase-operator/pull/293
[#294]: https://github.com/stackabletech/hbase-operator/pull/294

## [0.5.0] - 2022-11-07

### Added

- Cpu and memory limits are now configurable ([#245]).
- Fix for Phoenix tests ([#261])

[#245]: https://github.com/stackabletech/hbase-operator/pull/245
[#261]: https://github.com/stackabletech/hbase-operator/pull/261

## [0.4.0] - 2022-09-06

### Changed

- Startup probe created and thresholds in liveness and readiness probes fine-tuned ([#193]).
- Include chart name when installing with a custom release name ([#209], [#210]).
- Orphaned resources are deleted ([#215]).
- Fix HBase-shell start failure ([#218]).
- Add integration tests and usage documentation for Phoenix ([#221]).
- Added OpenShift compatibility ([#232])

[#193]: https://github.com/stackabletech/hbase-operator/pull/193
[#209]: https://github.com/stackabletech/hbase-operator/pull/209
[#210]: https://github.com/stackabletech/hbase-operator/pull/210
[#215]: https://github.com/stackabletech/hbase-operator/pull/215
[#218]: https://github.com/stackabletech/hbase-operator/pull/218
[#221]: https://github.com/stackabletech/hbase-operator/pull/221
[#232]: https://github.com/stackabletech/hbase-operator/pull/232

## [0.3.0] - 2022-06-30

### Added

- Support for HBase 2.4.9 ([#133]).
- Support for HBase 2.4.11 ([#148]).
- Support for HBase 2.4.12 ([#197]).
- Use cli argument `watch-namespace` / env var `WATCH_NAMESPACE` to specify
  a single namespace to watch ([#137]).
- Writing a discovery config map containing `hbase-site.xml` with the `hbase.zookeeper.quorum` property ([#163]).

### Changed

- `operator-rs` `0.12.0` -> `0.15.0` ([#137], [#153]).
- Now using HDFS discovery config map instead of hdfs name node config map ([#153])
- BREAKING: Consolidated CRD - discovery config maps now top level, removed several `HbaseConfig` options (can still be overridden) ([#162]):
  - `hbaseManagesZk`: defaults to false
  - `hbaseClusterDistributed`: defaults to true
- [BREAKING] Specifying the product version has been changed to adhere to [ADR018](https://docs.stackable.tech/home/contributor/adr/ADR018-product_image_versioning.html) instead of just specifying the product version you will now have to add the Stackable image version as well, so `version: 3.5.8` becomes (for example) `version: 3.5.8-stackable0.1.0` ([#179])

[#133]: https://github.com/stackabletech/hbase-operator/pull/133
[#137]: https://github.com/stackabletech/hbase-operator/pull/137
[#148]: https://github.com/stackabletech/hbase-operator/pull/148
[#153]: https://github.com/stackabletech/hbase-operator/pull/153
[#162]: https://github.com/stackabletech/hbase-operator/pull/162
[#163]: https://github.com/stackabletech/hbase-operator/pull/163
[#179]: https://github.com/stackabletech/hbase-operator/pull/179
[#197]: https://github.com/stackabletech/hbase-operator/pull/197

## [0.2.0] - 2022-02-14

### Added

- Reconciliation errors are now reported as Kubernetes events ([#127]).

### Changed

- `operator-rs` `0.10.0` -> `0.12.0` ([#127]).
- Migrated to StatefulSet rather than direct Pod management ([#110]).

[#127]: https://github.com/stackabletech/hbase-operator/pull/127
[#110]: https://github.com/stackabletech/hbase-operator/pull/110

## [0.1.0] - 2021-10-28

### Changed

- `operator-rs`: `0.3.0` ([#18])

[#18]: https://github.com/stackabletech/hdfs-operator/pull/18<|MERGE_RESOLUTION|>--- conflicted
+++ resolved
@@ -2,15 +2,12 @@
 
 ## [Unreleased]
 
-<<<<<<< HEAD
-=======
 ### Changed
 
 - Operator-rs: `0.40.2` -> `0.41.0` ([#349]).
 
 [#349]: https://github.com/stackabletech/hbase-operator/pull/349
 
->>>>>>> 56313bba
 ## [23.4.0] - 2023-04-17
 
 ### Added
