--- conflicted
+++ resolved
@@ -4,18 +4,14 @@
 
 ### Added
 
-<<<<<<< HEAD
 - Added support for HBase 2.6.0 with the following changes ([#506]):
   - Added `clusterConfig.authorization` property to support the OPA authorizer
   - Configure log4j2 properties
   - Use built-in prometheus metric exporter
+- Added support for HBase 2.4.18 ([#523])
 
 [#506]: https://github.com/stackabletech/hbase-operator/pull/506
-=======
-- Added support for HBase 2.4.18 ([#523])
-
 [#523]: https://github.com/stackabletech/hbase-operator/pull/523
->>>>>>> 289fe287
 
 ## [24.3.0] - 2024-03-20
 
